#ifndef _LINUX_KERNEL_TRACE_H
#define _LINUX_KERNEL_TRACE_H

#include <linux/fs.h>
#include <asm/atomic.h>
#include <linux/sched.h>
#include <linux/clocksource.h>
#include <linux/ring_buffer.h>
#include <linux/mmiotrace.h>
#include <linux/tracepoint.h>
#include <linux/ftrace.h>
#include <trace/boot.h>
#include <linux/kmemtrace.h>

#include <linux/trace_seq.h>
#include <linux/ftrace_event.h>

#ifdef CONFIG_KSYM_TRACER
#include <asm/hw_breakpoint.h>
#endif

enum trace_type {
	__TRACE_FIRST_TYPE = 0,

	TRACE_FN,
	TRACE_CTX,
	TRACE_WAKE,
	TRACE_STACK,
	TRACE_PRINT,
	TRACE_BPRINT,
	TRACE_SPECIAL,
	TRACE_MMIO_RW,
	TRACE_MMIO_MAP,
	TRACE_BRANCH,
	TRACE_BOOT_CALL,
	TRACE_BOOT_RET,
	TRACE_GRAPH_RET,
	TRACE_GRAPH_ENT,
	TRACE_USER_STACK,
	TRACE_HW_BRANCHES,
	TRACE_KMEM_ALLOC,
	TRACE_KMEM_FREE,
	TRACE_BLK,
	TRACE_KSYM,

	__TRACE_LAST_TYPE,
};

enum kmemtrace_type_id {
	KMEMTRACE_TYPE_KMALLOC = 0,	/* kmalloc() or kfree(). */
	KMEMTRACE_TYPE_CACHE,		/* kmem_cache_*(). */
	KMEMTRACE_TYPE_PAGES,		/* __get_free_pages() and friends. */
};

extern struct tracer boot_tracer;

#undef __field
#define __field(type, item)		type	item;

#undef __field_struct
#define __field_struct(type, item)	__field(type, item)

#undef __field_desc
#define __field_desc(type, container, item)

#undef __array
#define __array(type, item, size)	type	item[size];

#undef __array_desc
#define __array_desc(type, container, item, size)

#undef __dynamic_array
#define __dynamic_array(type, item)	type	item[];

#undef F_STRUCT
#define F_STRUCT(args...)		args

#undef FTRACE_ENTRY
#define FTRACE_ENTRY(name, struct_name, id, tstruct, print)	\
	struct struct_name {					\
		struct trace_entry	ent;			\
		tstruct						\
	}

#undef TP_ARGS
#define TP_ARGS(args...)	args

#undef FTRACE_ENTRY_DUP
#define FTRACE_ENTRY_DUP(name, name_struct, id, tstruct, printk)

#include "trace_entries.h"

/*
 * syscalls are special, and need special handling, this is why
 * they are not included in trace_entries.h
 */
struct syscall_trace_enter {
	struct trace_entry	ent;
	int			nr;
	unsigned long		args[];
};

struct syscall_trace_exit {
	struct trace_entry	ent;
	int			nr;
	unsigned long		ret;
};

<<<<<<< HEAD
#define KSYM_SELFTEST_ENTRY "ksym_selftest_dummy"
extern int process_new_ksym_entry(char *ksymname, int op, unsigned long addr);

struct ksym_trace_entry {
	struct trace_entry	ent;
	unsigned long		ip;
	unsigned char		type;
	char			ksym_name[KSYM_NAME_LEN];
	char			cmd[TASK_COMM_LEN];
};

=======
>>>>>>> f39cdf25
/*
 * trace_flag_type is an enumeration that holds different
 * states when a trace occurs. These are:
 *  IRQS_OFF		- interrupts were disabled
 *  IRQS_NOSUPPORT	- arch does not support irqs_disabled_flags
 *  NEED_RESCHED	- reschedule is requested
 *  HARDIRQ		- inside an interrupt handler
 *  SOFTIRQ		- inside a softirq handler
 */
enum trace_flag_type {
	TRACE_FLAG_IRQS_OFF		= 0x01,
	TRACE_FLAG_IRQS_NOSUPPORT	= 0x02,
	TRACE_FLAG_NEED_RESCHED		= 0x04,
	TRACE_FLAG_HARDIRQ		= 0x08,
	TRACE_FLAG_SOFTIRQ		= 0x10,
};

#define TRACE_BUF_SIZE		1024

/*
 * The CPU trace array - it consists of thousands of trace entries
 * plus some other descriptor data: (for example which task started
 * the trace, etc.)
 */
struct trace_array_cpu {
	atomic_t		disabled;
	void			*buffer_page;	/* ring buffer spare */

	unsigned long		saved_latency;
	unsigned long		critical_start;
	unsigned long		critical_end;
	unsigned long		critical_sequence;
	unsigned long		nice;
	unsigned long		policy;
	unsigned long		rt_priority;
	unsigned long		skipped_entries;
	cycle_t			preempt_timestamp;
	pid_t			pid;
	uid_t			uid;
	char			comm[TASK_COMM_LEN];
};

/*
 * The trace array - an array of per-CPU trace arrays. This is the
 * highest level data structure that individual tracers deal with.
 * They have on/off state as well:
 */
struct trace_array {
	struct ring_buffer	*buffer;
	unsigned long		entries;
	int			cpu;
	cycle_t			time_start;
	struct task_struct	*waiter;
	struct trace_array_cpu	*data[NR_CPUS];
};

#define FTRACE_CMP_TYPE(var, type) \
	__builtin_types_compatible_p(typeof(var), type *)

#undef IF_ASSIGN
#define IF_ASSIGN(var, entry, etype, id)		\
	if (FTRACE_CMP_TYPE(var, etype)) {		\
		var = (typeof(var))(entry);		\
		WARN_ON(id && (entry)->type != id);	\
		break;					\
	}

/* Will cause compile errors if type is not found. */
extern void __ftrace_bad_type(void);

/*
 * The trace_assign_type is a verifier that the entry type is
 * the same as the type being assigned. To add new types simply
 * add a line with the following format:
 *
 * IF_ASSIGN(var, ent, type, id);
 *
 *  Where "type" is the trace type that includes the trace_entry
 *  as the "ent" item. And "id" is the trace identifier that is
 *  used in the trace_type enum.
 *
 *  If the type can have more than one id, then use zero.
 */
#define trace_assign_type(var, ent)					\
	do {								\
		IF_ASSIGN(var, ent, struct ftrace_entry, TRACE_FN);	\
		IF_ASSIGN(var, ent, struct ctx_switch_entry, 0);	\
		IF_ASSIGN(var, ent, struct stack_entry, TRACE_STACK);	\
		IF_ASSIGN(var, ent, struct userstack_entry, TRACE_USER_STACK);\
		IF_ASSIGN(var, ent, struct print_entry, TRACE_PRINT);	\
		IF_ASSIGN(var, ent, struct bprint_entry, TRACE_BPRINT);	\
		IF_ASSIGN(var, ent, struct special_entry, 0);		\
		IF_ASSIGN(var, ent, struct trace_mmiotrace_rw,		\
			  TRACE_MMIO_RW);				\
		IF_ASSIGN(var, ent, struct trace_mmiotrace_map,		\
			  TRACE_MMIO_MAP);				\
		IF_ASSIGN(var, ent, struct trace_boot_call, TRACE_BOOT_CALL);\
		IF_ASSIGN(var, ent, struct trace_boot_ret, TRACE_BOOT_RET);\
		IF_ASSIGN(var, ent, struct trace_branch, TRACE_BRANCH); \
		IF_ASSIGN(var, ent, struct ftrace_graph_ent_entry,	\
			  TRACE_GRAPH_ENT);		\
		IF_ASSIGN(var, ent, struct ftrace_graph_ret_entry,	\
			  TRACE_GRAPH_RET);		\
		IF_ASSIGN(var, ent, struct hw_branch_entry, TRACE_HW_BRANCHES);\
		IF_ASSIGN(var, ent, struct kmemtrace_alloc_entry,	\
			  TRACE_KMEM_ALLOC);	\
		IF_ASSIGN(var, ent, struct kmemtrace_free_entry,	\
			  TRACE_KMEM_FREE);	\
		IF_ASSIGN(var, ent, struct ksym_trace_entry, TRACE_KSYM);\
		__ftrace_bad_type();					\
	} while (0)

/*
 * An option specific to a tracer. This is a boolean value.
 * The bit is the bit index that sets its value on the
 * flags value in struct tracer_flags.
 */
struct tracer_opt {
	const char	*name; /* Will appear on the trace_options file */
	u32		bit; /* Mask assigned in val field in tracer_flags */
};

/*
 * The set of specific options for a tracer. Your tracer
 * have to set the initial value of the flags val.
 */
struct tracer_flags {
	u32			val;
	struct tracer_opt	*opts;
};

/* Makes more easy to define a tracer opt */
#define TRACER_OPT(s, b)	.name = #s, .bit = b


/**
 * struct tracer - a specific tracer and its callbacks to interact with debugfs
 * @name: the name chosen to select it on the available_tracers file
 * @init: called when one switches to this tracer (echo name > current_tracer)
 * @reset: called when one switches to another tracer
 * @start: called when tracing is unpaused (echo 1 > tracing_enabled)
 * @stop: called when tracing is paused (echo 0 > tracing_enabled)
 * @open: called when the trace file is opened
 * @pipe_open: called when the trace_pipe file is opened
 * @wait_pipe: override how the user waits for traces on trace_pipe
 * @close: called when the trace file is released
 * @read: override the default read callback on trace_pipe
 * @splice_read: override the default splice_read callback on trace_pipe
 * @selftest: selftest to run on boot (see trace_selftest.c)
 * @print_headers: override the first lines that describe your columns
 * @print_line: callback that prints a trace
 * @set_flag: signals one of your private flags changed (trace_options file)
 * @flags: your private flags
 */
struct tracer {
	const char		*name;
	int			(*init)(struct trace_array *tr);
	void			(*reset)(struct trace_array *tr);
	void			(*start)(struct trace_array *tr);
	void			(*stop)(struct trace_array *tr);
	void			(*open)(struct trace_iterator *iter);
	void			(*pipe_open)(struct trace_iterator *iter);
	void			(*wait_pipe)(struct trace_iterator *iter);
	void			(*close)(struct trace_iterator *iter);
	ssize_t			(*read)(struct trace_iterator *iter,
					struct file *filp, char __user *ubuf,
					size_t cnt, loff_t *ppos);
	ssize_t			(*splice_read)(struct trace_iterator *iter,
					       struct file *filp,
					       loff_t *ppos,
					       struct pipe_inode_info *pipe,
					       size_t len,
					       unsigned int flags);
#ifdef CONFIG_FTRACE_STARTUP_TEST
	int			(*selftest)(struct tracer *trace,
					    struct trace_array *tr);
#endif
	void			(*print_header)(struct seq_file *m);
	enum print_line_t	(*print_line)(struct trace_iterator *iter);
	/* If you handled the flag setting, return 0 */
	int			(*set_flag)(u32 old_flags, u32 bit, int set);
	struct tracer		*next;
	int			print_max;
	struct tracer_flags	*flags;
};


#define TRACE_PIPE_ALL_CPU	-1

int tracer_init(struct tracer *t, struct trace_array *tr);
int tracing_is_enabled(void);
void trace_wake_up(void);
void tracing_reset(struct trace_array *tr, int cpu);
void tracing_reset_online_cpus(struct trace_array *tr);
void tracing_reset_current(int cpu);
void tracing_reset_current_online_cpus(void);
int tracing_open_generic(struct inode *inode, struct file *filp);
struct dentry *trace_create_file(const char *name,
				 mode_t mode,
				 struct dentry *parent,
				 void *data,
				 const struct file_operations *fops);

struct dentry *tracing_init_dentry(void);
void init_tracer_sysprof_debugfs(struct dentry *d_tracer);

struct ring_buffer_event;

struct ring_buffer_event *
trace_buffer_lock_reserve(struct ring_buffer *buffer,
			  int type,
			  unsigned long len,
			  unsigned long flags,
			  int pc);
void trace_buffer_unlock_commit(struct ring_buffer *buffer,
				struct ring_buffer_event *event,
				unsigned long flags, int pc);

struct trace_entry *tracing_get_trace_entry(struct trace_array *tr,
						struct trace_array_cpu *data);

struct trace_entry *trace_find_next_entry(struct trace_iterator *iter,
					  int *ent_cpu, u64 *ent_ts);

void default_wait_pipe(struct trace_iterator *iter);
void poll_wait_pipe(struct trace_iterator *iter);

void ftrace(struct trace_array *tr,
			    struct trace_array_cpu *data,
			    unsigned long ip,
			    unsigned long parent_ip,
			    unsigned long flags, int pc);
void tracing_sched_switch_trace(struct trace_array *tr,
				struct task_struct *prev,
				struct task_struct *next,
				unsigned long flags, int pc);

void tracing_sched_wakeup_trace(struct trace_array *tr,
				struct task_struct *wakee,
				struct task_struct *cur,
				unsigned long flags, int pc);
void trace_special(struct trace_array *tr,
		   struct trace_array_cpu *data,
		   unsigned long arg1,
		   unsigned long arg2,
		   unsigned long arg3, int pc);
void trace_function(struct trace_array *tr,
		    unsigned long ip,
		    unsigned long parent_ip,
		    unsigned long flags, int pc);

void trace_graph_return(struct ftrace_graph_ret *trace);
int trace_graph_entry(struct ftrace_graph_ent *trace);
void set_graph_array(struct trace_array *tr);

void tracing_start_cmdline_record(void);
void tracing_stop_cmdline_record(void);
void tracing_sched_switch_assign_trace(struct trace_array *tr);
void tracing_stop_sched_switch_record(void);
void tracing_start_sched_switch_record(void);
int register_tracer(struct tracer *type);
void unregister_tracer(struct tracer *type);
int is_tracing_stopped(void);

extern unsigned long nsecs_to_usecs(unsigned long nsecs);

#ifdef CONFIG_TRACER_MAX_TRACE
extern unsigned long tracing_max_latency;
extern unsigned long tracing_thresh;

void update_max_tr(struct trace_array *tr, struct task_struct *tsk, int cpu);
void update_max_tr_single(struct trace_array *tr,
			  struct task_struct *tsk, int cpu);
#endif /* CONFIG_TRACER_MAX_TRACE */

#ifdef CONFIG_STACKTRACE
void ftrace_trace_stack(struct ring_buffer *buffer, unsigned long flags,
			int skip, int pc);

void ftrace_trace_userstack(struct ring_buffer *buffer, unsigned long flags,
			    int pc);

void __trace_stack(struct trace_array *tr, unsigned long flags, int skip,
		   int pc);
#else
static inline void ftrace_trace_stack(struct trace_array *tr,
				      unsigned long flags, int skip, int pc)
{
}

static inline void ftrace_trace_userstack(struct trace_array *tr,
					  unsigned long flags, int pc)
{
}

static inline void __trace_stack(struct trace_array *tr, unsigned long flags,
				 int skip, int pc)
{
}
#endif /* CONFIG_STACKTRACE */

extern cycle_t ftrace_now(int cpu);

extern void trace_find_cmdline(int pid, char comm[]);

#ifdef CONFIG_DYNAMIC_FTRACE
extern unsigned long ftrace_update_tot_cnt;
#define DYN_FTRACE_TEST_NAME trace_selftest_dynamic_test_func
extern int DYN_FTRACE_TEST_NAME(void);
#endif

extern int ring_buffer_expanded;
extern bool tracing_selftest_disabled;
DECLARE_PER_CPU(local_t, ftrace_cpu_disabled);

#ifdef CONFIG_FTRACE_STARTUP_TEST
extern int trace_selftest_startup_function(struct tracer *trace,
					   struct trace_array *tr);
extern int trace_selftest_startup_function_graph(struct tracer *trace,
						 struct trace_array *tr);
extern int trace_selftest_startup_irqsoff(struct tracer *trace,
					  struct trace_array *tr);
extern int trace_selftest_startup_preemptoff(struct tracer *trace,
					     struct trace_array *tr);
extern int trace_selftest_startup_preemptirqsoff(struct tracer *trace,
						 struct trace_array *tr);
extern int trace_selftest_startup_wakeup(struct tracer *trace,
					 struct trace_array *tr);
extern int trace_selftest_startup_nop(struct tracer *trace,
					 struct trace_array *tr);
extern int trace_selftest_startup_sched_switch(struct tracer *trace,
					       struct trace_array *tr);
extern int trace_selftest_startup_sysprof(struct tracer *trace,
					       struct trace_array *tr);
extern int trace_selftest_startup_branch(struct tracer *trace,
					 struct trace_array *tr);
extern int trace_selftest_startup_hw_branches(struct tracer *trace,
					      struct trace_array *tr);
extern int trace_selftest_startup_ksym(struct tracer *trace,
					 struct trace_array *tr);
#endif /* CONFIG_FTRACE_STARTUP_TEST */

extern void *head_page(struct trace_array_cpu *data);
extern unsigned long long ns2usecs(cycle_t nsec);
extern int
trace_vbprintk(unsigned long ip, const char *fmt, va_list args);
extern int
trace_vprintk(unsigned long ip, const char *fmt, va_list args);
extern int
trace_array_vprintk(struct trace_array *tr,
		    unsigned long ip, const char *fmt, va_list args);
int trace_array_printk(struct trace_array *tr,
		       unsigned long ip, const char *fmt, ...);

extern unsigned long trace_flags;

extern int trace_clock_id;

/* Standard output formatting function used for function return traces */
#ifdef CONFIG_FUNCTION_GRAPH_TRACER
extern enum print_line_t print_graph_function(struct trace_iterator *iter);
extern enum print_line_t
trace_print_graph_duration(unsigned long long duration, struct trace_seq *s);

#ifdef CONFIG_DYNAMIC_FTRACE
/* TODO: make this variable */
#define FTRACE_GRAPH_MAX_FUNCS		32
extern int ftrace_graph_count;
extern unsigned long ftrace_graph_funcs[FTRACE_GRAPH_MAX_FUNCS];

static inline int ftrace_graph_addr(unsigned long addr)
{
	int i;

	if (!ftrace_graph_count || test_tsk_trace_graph(current))
		return 1;

	for (i = 0; i < ftrace_graph_count; i++) {
		if (addr == ftrace_graph_funcs[i])
			return 1;
	}

	return 0;
}
#else
static inline int ftrace_graph_addr(unsigned long addr)
{
	return 1;
}
#endif /* CONFIG_DYNAMIC_FTRACE */
#else /* CONFIG_FUNCTION_GRAPH_TRACER */
static inline enum print_line_t
print_graph_function(struct trace_iterator *iter)
{
	return TRACE_TYPE_UNHANDLED;
}
#endif /* CONFIG_FUNCTION_GRAPH_TRACER */

extern struct list_head ftrace_pids;

#ifdef CONFIG_FUNCTION_TRACER
static inline int ftrace_trace_task(struct task_struct *task)
{
	if (list_empty(&ftrace_pids))
		return 1;

	return test_tsk_trace_trace(task);
}
#else
static inline int ftrace_trace_task(struct task_struct *task)
{
	return 1;
}
#endif

/*
 * struct trace_parser - servers for reading the user input separated by spaces
 * @cont: set if the input is not complete - no final space char was found
 * @buffer: holds the parsed user input
 * @idx: user input lenght
 * @size: buffer size
 */
struct trace_parser {
	bool		cont;
	char		*buffer;
	unsigned	idx;
	unsigned	size;
};

static inline bool trace_parser_loaded(struct trace_parser *parser)
{
	return (parser->idx != 0);
}

static inline bool trace_parser_cont(struct trace_parser *parser)
{
	return parser->cont;
}

static inline void trace_parser_clear(struct trace_parser *parser)
{
	parser->cont = false;
	parser->idx = 0;
}

extern int trace_parser_get_init(struct trace_parser *parser, int size);
extern void trace_parser_put(struct trace_parser *parser);
extern int trace_get_user(struct trace_parser *parser, const char __user *ubuf,
	size_t cnt, loff_t *ppos);

/*
 * trace_iterator_flags is an enumeration that defines bit
 * positions into trace_flags that controls the output.
 *
 * NOTE: These bits must match the trace_options array in
 *       trace.c.
 */
enum trace_iterator_flags {
	TRACE_ITER_PRINT_PARENT		= 0x01,
	TRACE_ITER_SYM_OFFSET		= 0x02,
	TRACE_ITER_SYM_ADDR		= 0x04,
	TRACE_ITER_VERBOSE		= 0x08,
	TRACE_ITER_RAW			= 0x10,
	TRACE_ITER_HEX			= 0x20,
	TRACE_ITER_BIN			= 0x40,
	TRACE_ITER_BLOCK		= 0x80,
	TRACE_ITER_STACKTRACE		= 0x100,
	TRACE_ITER_SCHED_TREE		= 0x200,
	TRACE_ITER_PRINTK		= 0x400,
	TRACE_ITER_PREEMPTONLY		= 0x800,
	TRACE_ITER_BRANCH		= 0x1000,
	TRACE_ITER_ANNOTATE		= 0x2000,
	TRACE_ITER_USERSTACKTRACE       = 0x4000,
	TRACE_ITER_SYM_USEROBJ          = 0x8000,
	TRACE_ITER_PRINTK_MSGONLY	= 0x10000,
	TRACE_ITER_CONTEXT_INFO		= 0x20000, /* Print pid/cpu/time */
	TRACE_ITER_LATENCY_FMT		= 0x40000,
	TRACE_ITER_SLEEP_TIME		= 0x80000,
	TRACE_ITER_GRAPH_TIME		= 0x100000,
};

/*
 * TRACE_ITER_SYM_MASK masks the options in trace_flags that
 * control the output of kernel symbols.
 */
#define TRACE_ITER_SYM_MASK \
	(TRACE_ITER_PRINT_PARENT|TRACE_ITER_SYM_OFFSET|TRACE_ITER_SYM_ADDR)

extern struct tracer nop_trace;

/**
 * ftrace_preempt_disable - disable preemption scheduler safe
 *
 * When tracing can happen inside the scheduler, there exists
 * cases that the tracing might happen before the need_resched
 * flag is checked. If this happens and the tracer calls
 * preempt_enable (after a disable), a schedule might take place
 * causing an infinite recursion.
 *
 * To prevent this, we read the need_resched flag before
 * disabling preemption. When we want to enable preemption we
 * check the flag, if it is set, then we call preempt_enable_no_resched.
 * Otherwise, we call preempt_enable.
 *
 * The rational for doing the above is that if need_resched is set
 * and we have yet to reschedule, we are either in an atomic location
 * (where we do not need to check for scheduling) or we are inside
 * the scheduler and do not want to resched.
 */
static inline int ftrace_preempt_disable(void)
{
	int resched;

	resched = need_resched();
	preempt_disable_notrace();

	return resched;
}

/**
 * ftrace_preempt_enable - enable preemption scheduler safe
 * @resched: the return value from ftrace_preempt_disable
 *
 * This is a scheduler safe way to enable preemption and not miss
 * any preemption checks. The disabled saved the state of preemption.
 * If resched is set, then we are either inside an atomic or
 * are inside the scheduler (we would have already scheduled
 * otherwise). In this case, we do not want to call normal
 * preempt_enable, but preempt_enable_no_resched instead.
 */
static inline void ftrace_preempt_enable(int resched)
{
	if (resched)
		preempt_enable_no_resched_notrace();
	else
		preempt_enable_notrace();
}

#ifdef CONFIG_BRANCH_TRACER
extern int enable_branch_tracing(struct trace_array *tr);
extern void disable_branch_tracing(void);
static inline int trace_branch_enable(struct trace_array *tr)
{
	if (trace_flags & TRACE_ITER_BRANCH)
		return enable_branch_tracing(tr);
	return 0;
}
static inline void trace_branch_disable(void)
{
	/* due to races, always disable */
	disable_branch_tracing();
}
#else
static inline int trace_branch_enable(struct trace_array *tr)
{
	return 0;
}
static inline void trace_branch_disable(void)
{
}
#endif /* CONFIG_BRANCH_TRACER */

/* set ring buffers to default size if not already done so */
int tracing_update_buffers(void);

/* trace event type bit fields, not numeric */
enum {
	TRACE_EVENT_TYPE_PRINTF		= 1,
	TRACE_EVENT_TYPE_RAW		= 2,
};

struct ftrace_event_field {
	struct list_head	link;
	char			*name;
	char			*type;
	int			filter_type;
	int			offset;
	int			size;
	int			is_signed;
};

struct event_filter {
	int			n_preds;
	struct filter_pred	**preds;
	char			*filter_string;
};

struct event_subsystem {
	struct list_head	list;
	const char		*name;
	struct dentry		*entry;
	struct event_filter	*filter;
	int			nr_events;
};

struct filter_pred;
struct regex;

typedef int (*filter_pred_fn_t) (struct filter_pred *pred, void *event,
				 int val1, int val2);

typedef int (*regex_match_func)(char *str, struct regex *r, int len);

enum regex_type {
	MATCH_FULL = 0,
	MATCH_FRONT_ONLY,
	MATCH_MIDDLE_ONLY,
	MATCH_END_ONLY,
};

struct regex {
	char			pattern[MAX_FILTER_STR_VAL];
	int			len;
	int			field_len;
	regex_match_func	match;
};

struct filter_pred {
	filter_pred_fn_t 	fn;
	u64 			val;
	struct regex		regex;
	char 			*field_name;
	int 			offset;
	int 			not;
	int 			op;
	int 			pop_n;
};

extern enum regex_type
filter_parse_regex(char *buff, int len, char **search, int *not);
extern void print_event_filter(struct ftrace_event_call *call,
			       struct trace_seq *s);
extern int apply_event_filter(struct ftrace_event_call *call,
			      char *filter_string);
extern int apply_subsystem_event_filter(struct event_subsystem *system,
					char *filter_string);
extern void print_subsystem_event_filter(struct event_subsystem *system,
					 struct trace_seq *s);
extern int filter_assign_type(const char *type);

static inline int
filter_check_discard(struct ftrace_event_call *call, void *rec,
		     struct ring_buffer *buffer,
		     struct ring_buffer_event *event)
{
	if (unlikely(call->filter_active) &&
	    !filter_match_preds(call->filter, rec)) {
		ring_buffer_discard_commit(buffer, event);
		return 1;
	}

	return 0;
}

extern struct mutex event_mutex;
extern struct list_head ftrace_events;

extern const char *__start___trace_bprintk_fmt[];
extern const char *__stop___trace_bprintk_fmt[];

#undef FTRACE_ENTRY
#define FTRACE_ENTRY(call, struct_name, id, tstruct, print)		\
	extern struct ftrace_event_call event_##call;
#undef FTRACE_ENTRY_DUP
#define FTRACE_ENTRY_DUP(call, struct_name, id, tstruct, print)		\
	FTRACE_ENTRY(call, struct_name, id, PARAMS(tstruct), PARAMS(print))
#include "trace_entries.h"

#endif /* _LINUX_KERNEL_TRACE_H */<|MERGE_RESOLUTION|>--- conflicted
+++ resolved
@@ -106,20 +106,6 @@
 	unsigned long		ret;
 };
 
-<<<<<<< HEAD
-#define KSYM_SELFTEST_ENTRY "ksym_selftest_dummy"
-extern int process_new_ksym_entry(char *ksymname, int op, unsigned long addr);
-
-struct ksym_trace_entry {
-	struct trace_entry	ent;
-	unsigned long		ip;
-	unsigned char		type;
-	char			ksym_name[KSYM_NAME_LEN];
-	char			cmd[TASK_COMM_LEN];
-};
-
-=======
->>>>>>> f39cdf25
 /*
  * trace_flag_type is an enumeration that holds different
  * states when a trace occurs. These are:
@@ -384,6 +370,9 @@
 void unregister_tracer(struct tracer *type);
 int is_tracing_stopped(void);
 
+#define KSYM_SELFTEST_ENTRY "ksym_selftest_dummy"
+extern int process_new_ksym_entry(char *ksymname, int op, unsigned long addr);
+
 extern unsigned long nsecs_to_usecs(unsigned long nsecs);
 
 #ifdef CONFIG_TRACER_MAX_TRACE
