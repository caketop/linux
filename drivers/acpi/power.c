--- conflicted
+++ resolved
@@ -67,13 +67,9 @@
 };
 MODULE_DEVICE_TABLE(acpi, power_device_ids);
 
-<<<<<<< HEAD
-static int acpi_power_resume(struct device *dev);
-=======
 #ifdef CONFIG_PM_SLEEP
 static int acpi_power_resume(struct device *dev);
 #endif
->>>>>>> 985b11fa
 static SIMPLE_DEV_PM_OPS(acpi_power_pm, NULL, acpi_power_resume);
 
 static struct acpi_driver acpi_power_driver = {
@@ -781,10 +777,7 @@
 	return 0;
 }
 
-<<<<<<< HEAD
-=======
 #ifdef CONFIG_PM_SLEEP
->>>>>>> 985b11fa
 static int acpi_power_resume(struct device *dev)
 {
 	int result = 0, state;
