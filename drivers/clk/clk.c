/*
 * Copyright (C) 2010-2011 Canonical Ltd <jeremy.kerr@canonical.com>
 * Copyright (C) 2011-2012 Linaro Ltd <mturquette@linaro.org>
 *
 * This program is free software; you can redistribute it and/or modify
 * it under the terms of the GNU General Public License version 2 as
 * published by the Free Software Foundation.
 *
 * Standard functionality for the common clock API.  See Documentation/driver-api/clk.rst
 */

#include <linux/clk.h>
#include <linux/clk-provider.h>
#include <linux/clk/clk-conf.h>
#include <linux/module.h>
#include <linux/mutex.h>
#include <linux/spinlock.h>
#include <linux/err.h>
#include <linux/list.h>
#include <linux/slab.h>
#include <linux/of.h>
#include <linux/device.h>
#include <linux/init.h>
#include <linux/pm_runtime.h>
#include <linux/sched.h>
#include <linux/clkdev.h>

#include "clk.h"

static DEFINE_SPINLOCK(enable_lock);
static DEFINE_MUTEX(prepare_lock);

static struct task_struct *prepare_owner;
static struct task_struct *enable_owner;

static int prepare_refcnt;
static int enable_refcnt;

static HLIST_HEAD(clk_root_list);
static HLIST_HEAD(clk_orphan_list);
static LIST_HEAD(clk_notifier_list);

/***    private data structures    ***/

struct clk_core {
	const char		*name;
	const struct clk_ops	*ops;
	struct clk_hw		*hw;
	struct module		*owner;
	struct device		*dev;
	struct clk_core		*parent;
	const char		**parent_names;
	struct clk_core		**parents;
	u8			num_parents;
	u8			new_parent_index;
	unsigned long		rate;
	unsigned long		req_rate;
	unsigned long		new_rate;
	struct clk_core		*new_parent;
	struct clk_core		*new_child;
	unsigned long		flags;
	bool			orphan;
	unsigned int		enable_count;
	unsigned int		prepare_count;
	unsigned int		protect_count;
	unsigned long		min_rate;
	unsigned long		max_rate;
	unsigned long		accuracy;
	int			phase;
	struct clk_duty		duty;
	struct hlist_head	children;
	struct hlist_node	child_node;
	struct hlist_head	clks;
	unsigned int		notifier_count;
#ifdef CONFIG_DEBUG_FS
	struct dentry		*dentry;
	struct hlist_node	debug_node;
#endif
	struct kref		ref;
};

#define CREATE_TRACE_POINTS
#include <trace/events/clk.h>

struct clk {
	struct clk_core	*core;
	const char *dev_id;
	const char *con_id;
	unsigned long min_rate;
	unsigned long max_rate;
	unsigned int exclusive_count;
	struct hlist_node clks_node;
};

/***           runtime pm          ***/
static int clk_pm_runtime_get(struct clk_core *core)
{
	int ret = 0;

	if (!core->dev)
		return 0;

	ret = pm_runtime_get_sync(core->dev);
	return ret < 0 ? ret : 0;
}

static void clk_pm_runtime_put(struct clk_core *core)
{
	if (!core->dev)
		return;

	pm_runtime_put_sync(core->dev);
}

/***           locking             ***/
static void clk_prepare_lock(void)
{
	if (!mutex_trylock(&prepare_lock)) {
		if (prepare_owner == current) {
			prepare_refcnt++;
			return;
		}
		mutex_lock(&prepare_lock);
	}
	WARN_ON_ONCE(prepare_owner != NULL);
	WARN_ON_ONCE(prepare_refcnt != 0);
	prepare_owner = current;
	prepare_refcnt = 1;
}

static void clk_prepare_unlock(void)
{
	WARN_ON_ONCE(prepare_owner != current);
	WARN_ON_ONCE(prepare_refcnt == 0);

	if (--prepare_refcnt)
		return;
	prepare_owner = NULL;
	mutex_unlock(&prepare_lock);
}

static unsigned long clk_enable_lock(void)
	__acquires(enable_lock)
{
	unsigned long flags;

	/*
	 * On UP systems, spin_trylock_irqsave() always returns true, even if
	 * we already hold the lock. So, in that case, we rely only on
	 * reference counting.
	 */
	if (!IS_ENABLED(CONFIG_SMP) ||
	    !spin_trylock_irqsave(&enable_lock, flags)) {
		if (enable_owner == current) {
			enable_refcnt++;
			__acquire(enable_lock);
			if (!IS_ENABLED(CONFIG_SMP))
				local_save_flags(flags);
			return flags;
		}
		spin_lock_irqsave(&enable_lock, flags);
	}
	WARN_ON_ONCE(enable_owner != NULL);
	WARN_ON_ONCE(enable_refcnt != 0);
	enable_owner = current;
	enable_refcnt = 1;
	return flags;
}

static void clk_enable_unlock(unsigned long flags)
	__releases(enable_lock)
{
	WARN_ON_ONCE(enable_owner != current);
	WARN_ON_ONCE(enable_refcnt == 0);

	if (--enable_refcnt) {
		__release(enable_lock);
		return;
	}
	enable_owner = NULL;
	spin_unlock_irqrestore(&enable_lock, flags);
}

static bool clk_core_rate_is_protected(struct clk_core *core)
{
	return core->protect_count;
}

static bool clk_core_is_prepared(struct clk_core *core)
{
	bool ret = false;

	/*
	 * .is_prepared is optional for clocks that can prepare
	 * fall back to software usage counter if it is missing
	 */
	if (!core->ops->is_prepared)
		return core->prepare_count;

	if (!clk_pm_runtime_get(core)) {
		ret = core->ops->is_prepared(core->hw);
		clk_pm_runtime_put(core);
	}

	return ret;
}

static bool clk_core_is_enabled(struct clk_core *core)
{
	bool ret = false;

	/*
	 * .is_enabled is only mandatory for clocks that gate
	 * fall back to software usage counter if .is_enabled is missing
	 */
	if (!core->ops->is_enabled)
		return core->enable_count;

	/*
	 * Check if clock controller's device is runtime active before
	 * calling .is_enabled callback. If not, assume that clock is
	 * disabled, because we might be called from atomic context, from
	 * which pm_runtime_get() is not allowed.
	 * This function is called mainly from clk_disable_unused_subtree,
	 * which ensures proper runtime pm activation of controller before
	 * taking enable spinlock, but the below check is needed if one tries
	 * to call it from other places.
	 */
	if (core->dev) {
		pm_runtime_get_noresume(core->dev);
		if (!pm_runtime_active(core->dev)) {
			ret = false;
			goto done;
		}
	}

	ret = core->ops->is_enabled(core->hw);
done:
	if (core->dev)
		pm_runtime_put(core->dev);

	return ret;
}

/***    helper functions   ***/

const char *__clk_get_name(const struct clk *clk)
{
	return !clk ? NULL : clk->core->name;
}
EXPORT_SYMBOL_GPL(__clk_get_name);

const char *clk_hw_get_name(const struct clk_hw *hw)
{
	return hw->core->name;
}
EXPORT_SYMBOL_GPL(clk_hw_get_name);

struct clk_hw *__clk_get_hw(struct clk *clk)
{
	return !clk ? NULL : clk->core->hw;
}
EXPORT_SYMBOL_GPL(__clk_get_hw);

unsigned int clk_hw_get_num_parents(const struct clk_hw *hw)
{
	return hw->core->num_parents;
}
EXPORT_SYMBOL_GPL(clk_hw_get_num_parents);

struct clk_hw *clk_hw_get_parent(const struct clk_hw *hw)
{
	return hw->core->parent ? hw->core->parent->hw : NULL;
}
EXPORT_SYMBOL_GPL(clk_hw_get_parent);

static struct clk_core *__clk_lookup_subtree(const char *name,
					     struct clk_core *core)
{
	struct clk_core *child;
	struct clk_core *ret;

	if (!strcmp(core->name, name))
		return core;

	hlist_for_each_entry(child, &core->children, child_node) {
		ret = __clk_lookup_subtree(name, child);
		if (ret)
			return ret;
	}

	return NULL;
}

static struct clk_core *clk_core_lookup(const char *name)
{
	struct clk_core *root_clk;
	struct clk_core *ret;

	if (!name)
		return NULL;

	/* search the 'proper' clk tree first */
	hlist_for_each_entry(root_clk, &clk_root_list, child_node) {
		ret = __clk_lookup_subtree(name, root_clk);
		if (ret)
			return ret;
	}

	/* if not found, then search the orphan tree */
	hlist_for_each_entry(root_clk, &clk_orphan_list, child_node) {
		ret = __clk_lookup_subtree(name, root_clk);
		if (ret)
			return ret;
	}

	return NULL;
}

static struct clk_core *clk_core_get_parent_by_index(struct clk_core *core,
							 u8 index)
{
	if (!core || index >= core->num_parents)
		return NULL;

	if (!core->parents[index])
		core->parents[index] =
				clk_core_lookup(core->parent_names[index]);

	return core->parents[index];
}

struct clk_hw *
clk_hw_get_parent_by_index(const struct clk_hw *hw, unsigned int index)
{
	struct clk_core *parent;

	parent = clk_core_get_parent_by_index(hw->core, index);

	return !parent ? NULL : parent->hw;
}
EXPORT_SYMBOL_GPL(clk_hw_get_parent_by_index);

unsigned int __clk_get_enable_count(struct clk *clk)
{
	return !clk ? 0 : clk->core->enable_count;
}

static unsigned long clk_core_get_rate_nolock(struct clk_core *core)
{
	unsigned long ret;

	if (!core) {
		ret = 0;
		goto out;
	}

	ret = core->rate;

	if (!core->num_parents)
		goto out;

	if (!core->parent)
		ret = 0;

out:
	return ret;
}

unsigned long clk_hw_get_rate(const struct clk_hw *hw)
{
	return clk_core_get_rate_nolock(hw->core);
}
EXPORT_SYMBOL_GPL(clk_hw_get_rate);

static unsigned long __clk_get_accuracy(struct clk_core *core)
{
	if (!core)
		return 0;

	return core->accuracy;
}

unsigned long __clk_get_flags(struct clk *clk)
{
	return !clk ? 0 : clk->core->flags;
}
EXPORT_SYMBOL_GPL(__clk_get_flags);

unsigned long clk_hw_get_flags(const struct clk_hw *hw)
{
	return hw->core->flags;
}
EXPORT_SYMBOL_GPL(clk_hw_get_flags);

bool clk_hw_is_prepared(const struct clk_hw *hw)
{
	return clk_core_is_prepared(hw->core);
}

bool clk_hw_rate_is_protected(const struct clk_hw *hw)
{
	return clk_core_rate_is_protected(hw->core);
}

bool clk_hw_is_enabled(const struct clk_hw *hw)
{
	return clk_core_is_enabled(hw->core);
}

bool __clk_is_enabled(struct clk *clk)
{
	if (!clk)
		return false;

	return clk_core_is_enabled(clk->core);
}
EXPORT_SYMBOL_GPL(__clk_is_enabled);

static bool mux_is_better_rate(unsigned long rate, unsigned long now,
			   unsigned long best, unsigned long flags)
{
	if (flags & CLK_MUX_ROUND_CLOSEST)
		return abs(now - rate) < abs(best - rate);

	return now <= rate && now > best;
}

int clk_mux_determine_rate_flags(struct clk_hw *hw,
				 struct clk_rate_request *req,
				 unsigned long flags)
{
	struct clk_core *core = hw->core, *parent, *best_parent = NULL;
	int i, num_parents, ret;
	unsigned long best = 0;
	struct clk_rate_request parent_req = *req;

	/* if NO_REPARENT flag set, pass through to current parent */
	if (core->flags & CLK_SET_RATE_NO_REPARENT) {
		parent = core->parent;
		if (core->flags & CLK_SET_RATE_PARENT) {
			ret = __clk_determine_rate(parent ? parent->hw : NULL,
						   &parent_req);
			if (ret)
				return ret;

			best = parent_req.rate;
		} else if (parent) {
			best = clk_core_get_rate_nolock(parent);
		} else {
			best = clk_core_get_rate_nolock(core);
		}

		goto out;
	}

	/* find the parent that can provide the fastest rate <= rate */
	num_parents = core->num_parents;
	for (i = 0; i < num_parents; i++) {
		parent = clk_core_get_parent_by_index(core, i);
		if (!parent)
			continue;

		if (core->flags & CLK_SET_RATE_PARENT) {
			parent_req = *req;
			ret = __clk_determine_rate(parent->hw, &parent_req);
			if (ret)
				continue;
		} else {
			parent_req.rate = clk_core_get_rate_nolock(parent);
		}

		if (mux_is_better_rate(req->rate, parent_req.rate,
				       best, flags)) {
			best_parent = parent;
			best = parent_req.rate;
		}
	}

	if (!best_parent)
		return -EINVAL;

out:
	if (best_parent)
		req->best_parent_hw = best_parent->hw;
	req->best_parent_rate = best;
	req->rate = best;

	return 0;
}
EXPORT_SYMBOL_GPL(clk_mux_determine_rate_flags);

struct clk *__clk_lookup(const char *name)
{
	struct clk_core *core = clk_core_lookup(name);

	return !core ? NULL : core->hw->clk;
}

static void clk_core_get_boundaries(struct clk_core *core,
				    unsigned long *min_rate,
				    unsigned long *max_rate)
{
	struct clk *clk_user;

	*min_rate = core->min_rate;
	*max_rate = core->max_rate;

	hlist_for_each_entry(clk_user, &core->clks, clks_node)
		*min_rate = max(*min_rate, clk_user->min_rate);

	hlist_for_each_entry(clk_user, &core->clks, clks_node)
		*max_rate = min(*max_rate, clk_user->max_rate);
}

void clk_hw_set_rate_range(struct clk_hw *hw, unsigned long min_rate,
			   unsigned long max_rate)
{
	hw->core->min_rate = min_rate;
	hw->core->max_rate = max_rate;
}
EXPORT_SYMBOL_GPL(clk_hw_set_rate_range);

/*
 * Helper for finding best parent to provide a given frequency. This can be used
 * directly as a determine_rate callback (e.g. for a mux), or from a more
 * complex clock that may combine a mux with other operations.
 */
int __clk_mux_determine_rate(struct clk_hw *hw,
			     struct clk_rate_request *req)
{
	return clk_mux_determine_rate_flags(hw, req, 0);
}
EXPORT_SYMBOL_GPL(__clk_mux_determine_rate);

int __clk_mux_determine_rate_closest(struct clk_hw *hw,
				     struct clk_rate_request *req)
{
	return clk_mux_determine_rate_flags(hw, req, CLK_MUX_ROUND_CLOSEST);
}
EXPORT_SYMBOL_GPL(__clk_mux_determine_rate_closest);

/***        clk api        ***/

static void clk_core_rate_unprotect(struct clk_core *core)
{
	lockdep_assert_held(&prepare_lock);

	if (!core)
		return;

	if (WARN(core->protect_count == 0,
	    "%s already unprotected\n", core->name))
		return;

	if (--core->protect_count > 0)
		return;

	clk_core_rate_unprotect(core->parent);
}

static int clk_core_rate_nuke_protect(struct clk_core *core)
{
	int ret;

	lockdep_assert_held(&prepare_lock);

	if (!core)
		return -EINVAL;

	if (core->protect_count == 0)
		return 0;

	ret = core->protect_count;
	core->protect_count = 1;
	clk_core_rate_unprotect(core);

	return ret;
}

/**
 * clk_rate_exclusive_put - release exclusivity over clock rate control
 * @clk: the clk over which the exclusivity is released
 *
 * clk_rate_exclusive_put() completes a critical section during which a clock
 * consumer cannot tolerate any other consumer making any operation on the
 * clock which could result in a rate change or rate glitch. Exclusive clocks
 * cannot have their rate changed, either directly or indirectly due to changes
 * further up the parent chain of clocks. As a result, clocks up parent chain
 * also get under exclusive control of the calling consumer.
 *
 * If exlusivity is claimed more than once on clock, even by the same consumer,
 * the rate effectively gets locked as exclusivity can't be preempted.
 *
 * Calls to clk_rate_exclusive_put() must be balanced with calls to
 * clk_rate_exclusive_get(). Calls to this function may sleep, and do not return
 * error status.
 */
void clk_rate_exclusive_put(struct clk *clk)
{
	if (!clk)
		return;

	clk_prepare_lock();

	/*
	 * if there is something wrong with this consumer protect count, stop
	 * here before messing with the provider
	 */
	if (WARN_ON(clk->exclusive_count <= 0))
		goto out;

	clk_core_rate_unprotect(clk->core);
	clk->exclusive_count--;
out:
	clk_prepare_unlock();
}
EXPORT_SYMBOL_GPL(clk_rate_exclusive_put);

static void clk_core_rate_protect(struct clk_core *core)
{
	lockdep_assert_held(&prepare_lock);

	if (!core)
		return;

	if (core->protect_count == 0)
		clk_core_rate_protect(core->parent);

	core->protect_count++;
}

static void clk_core_rate_restore_protect(struct clk_core *core, int count)
{
	lockdep_assert_held(&prepare_lock);

	if (!core)
		return;

	if (count == 0)
		return;

	clk_core_rate_protect(core);
	core->protect_count = count;
}

/**
 * clk_rate_exclusive_get - get exclusivity over the clk rate control
 * @clk: the clk over which the exclusity of rate control is requested
 *
 * clk_rate_exlusive_get() begins a critical section during which a clock
 * consumer cannot tolerate any other consumer making any operation on the
 * clock which could result in a rate change or rate glitch. Exclusive clocks
 * cannot have their rate changed, either directly or indirectly due to changes
 * further up the parent chain of clocks. As a result, clocks up parent chain
 * also get under exclusive control of the calling consumer.
 *
 * If exlusivity is claimed more than once on clock, even by the same consumer,
 * the rate effectively gets locked as exclusivity can't be preempted.
 *
 * Calls to clk_rate_exclusive_get() should be balanced with calls to
 * clk_rate_exclusive_put(). Calls to this function may sleep.
 * Returns 0 on success, -EERROR otherwise
 */
int clk_rate_exclusive_get(struct clk *clk)
{
	if (!clk)
		return 0;

	clk_prepare_lock();
	clk_core_rate_protect(clk->core);
	clk->exclusive_count++;
	clk_prepare_unlock();

	return 0;
}
EXPORT_SYMBOL_GPL(clk_rate_exclusive_get);

static void clk_core_unprepare(struct clk_core *core)
{
	lockdep_assert_held(&prepare_lock);

	if (!core)
		return;

	if (WARN(core->prepare_count == 0,
	    "%s already unprepared\n", core->name))
		return;

	if (WARN(core->prepare_count == 1 && core->flags & CLK_IS_CRITICAL,
	    "Unpreparing critical %s\n", core->name))
		return;

	if (--core->prepare_count > 0)
		return;

	WARN(core->enable_count > 0, "Unpreparing enabled %s\n", core->name);

	trace_clk_unprepare(core);

	if (core->ops->unprepare)
		core->ops->unprepare(core->hw);

	clk_pm_runtime_put(core);

	trace_clk_unprepare_complete(core);
	clk_core_unprepare(core->parent);
}

static void clk_core_unprepare_lock(struct clk_core *core)
{
	clk_prepare_lock();
	clk_core_unprepare(core);
	clk_prepare_unlock();
}

/**
 * clk_unprepare - undo preparation of a clock source
 * @clk: the clk being unprepared
 *
 * clk_unprepare may sleep, which differentiates it from clk_disable.  In a
 * simple case, clk_unprepare can be used instead of clk_disable to gate a clk
 * if the operation may sleep.  One example is a clk which is accessed over
 * I2c.  In the complex case a clk gate operation may require a fast and a slow
 * part.  It is this reason that clk_unprepare and clk_disable are not mutually
 * exclusive.  In fact clk_disable must be called before clk_unprepare.
 */
void clk_unprepare(struct clk *clk)
{
	if (IS_ERR_OR_NULL(clk))
		return;

	clk_core_unprepare_lock(clk->core);
}
EXPORT_SYMBOL_GPL(clk_unprepare);

static int clk_core_prepare(struct clk_core *core)
{
	int ret = 0;

	lockdep_assert_held(&prepare_lock);

	if (!core)
		return 0;

	if (core->prepare_count == 0) {
		ret = clk_pm_runtime_get(core);
		if (ret)
			return ret;

		ret = clk_core_prepare(core->parent);
		if (ret)
			goto runtime_put;

		trace_clk_prepare(core);

		if (core->ops->prepare)
			ret = core->ops->prepare(core->hw);

		trace_clk_prepare_complete(core);

		if (ret)
			goto unprepare;
	}

	core->prepare_count++;

	return 0;
unprepare:
	clk_core_unprepare(core->parent);
runtime_put:
	clk_pm_runtime_put(core);
	return ret;
}

static int clk_core_prepare_lock(struct clk_core *core)
{
	int ret;

	clk_prepare_lock();
	ret = clk_core_prepare(core);
	clk_prepare_unlock();

	return ret;
}

/**
 * clk_prepare - prepare a clock source
 * @clk: the clk being prepared
 *
 * clk_prepare may sleep, which differentiates it from clk_enable.  In a simple
 * case, clk_prepare can be used instead of clk_enable to ungate a clk if the
 * operation may sleep.  One example is a clk which is accessed over I2c.  In
 * the complex case a clk ungate operation may require a fast and a slow part.
 * It is this reason that clk_prepare and clk_enable are not mutually
 * exclusive.  In fact clk_prepare must be called before clk_enable.
 * Returns 0 on success, -EERROR otherwise.
 */
int clk_prepare(struct clk *clk)
{
	if (!clk)
		return 0;

	return clk_core_prepare_lock(clk->core);
}
EXPORT_SYMBOL_GPL(clk_prepare);

static void clk_core_disable(struct clk_core *core)
{
	lockdep_assert_held(&enable_lock);

	if (!core)
		return;

	if (WARN(core->enable_count == 0, "%s already disabled\n", core->name))
		return;

	if (WARN(core->enable_count == 1 && core->flags & CLK_IS_CRITICAL,
	    "Disabling critical %s\n", core->name))
		return;

	if (--core->enable_count > 0)
		return;

	trace_clk_disable_rcuidle(core);

	if (core->ops->disable)
		core->ops->disable(core->hw);

	trace_clk_disable_complete_rcuidle(core);

	clk_core_disable(core->parent);
}

static void clk_core_disable_lock(struct clk_core *core)
{
	unsigned long flags;

	flags = clk_enable_lock();
	clk_core_disable(core);
	clk_enable_unlock(flags);
}

/**
 * clk_disable - gate a clock
 * @clk: the clk being gated
 *
 * clk_disable must not sleep, which differentiates it from clk_unprepare.  In
 * a simple case, clk_disable can be used instead of clk_unprepare to gate a
 * clk if the operation is fast and will never sleep.  One example is a
 * SoC-internal clk which is controlled via simple register writes.  In the
 * complex case a clk gate operation may require a fast and a slow part.  It is
 * this reason that clk_unprepare and clk_disable are not mutually exclusive.
 * In fact clk_disable must be called before clk_unprepare.
 */
void clk_disable(struct clk *clk)
{
	if (IS_ERR_OR_NULL(clk))
		return;

	clk_core_disable_lock(clk->core);
}
EXPORT_SYMBOL_GPL(clk_disable);

static int clk_core_enable(struct clk_core *core)
{
	int ret = 0;

	lockdep_assert_held(&enable_lock);

	if (!core)
		return 0;

	if (WARN(core->prepare_count == 0,
	    "Enabling unprepared %s\n", core->name))
		return -ESHUTDOWN;

	if (core->enable_count == 0) {
		ret = clk_core_enable(core->parent);

		if (ret)
			return ret;

		trace_clk_enable_rcuidle(core);

		if (core->ops->enable)
			ret = core->ops->enable(core->hw);

		trace_clk_enable_complete_rcuidle(core);

		if (ret) {
			clk_core_disable(core->parent);
			return ret;
		}
	}

	core->enable_count++;
	return 0;
}

static int clk_core_enable_lock(struct clk_core *core)
{
	unsigned long flags;
	int ret;

	flags = clk_enable_lock();
	ret = clk_core_enable(core);
	clk_enable_unlock(flags);

	return ret;
}

/**
 * clk_enable - ungate a clock
 * @clk: the clk being ungated
 *
 * clk_enable must not sleep, which differentiates it from clk_prepare.  In a
 * simple case, clk_enable can be used instead of clk_prepare to ungate a clk
 * if the operation will never sleep.  One example is a SoC-internal clk which
 * is controlled via simple register writes.  In the complex case a clk ungate
 * operation may require a fast and a slow part.  It is this reason that
 * clk_enable and clk_prepare are not mutually exclusive.  In fact clk_prepare
 * must be called before clk_enable.  Returns 0 on success, -EERROR
 * otherwise.
 */
int clk_enable(struct clk *clk)
{
	if (!clk)
		return 0;

	return clk_core_enable_lock(clk->core);
}
EXPORT_SYMBOL_GPL(clk_enable);

static int clk_core_prepare_enable(struct clk_core *core)
{
	int ret;

	ret = clk_core_prepare_lock(core);
	if (ret)
		return ret;

	ret = clk_core_enable_lock(core);
	if (ret)
		clk_core_unprepare_lock(core);

	return ret;
}

static void clk_core_disable_unprepare(struct clk_core *core)
{
	clk_core_disable_lock(core);
	clk_core_unprepare_lock(core);
}

static void clk_unprepare_unused_subtree(struct clk_core *core)
{
	struct clk_core *child;

	lockdep_assert_held(&prepare_lock);

	hlist_for_each_entry(child, &core->children, child_node)
		clk_unprepare_unused_subtree(child);

	if (core->prepare_count)
		return;

	if (core->flags & CLK_IGNORE_UNUSED)
		return;

	if (clk_pm_runtime_get(core))
		return;

	if (clk_core_is_prepared(core)) {
		trace_clk_unprepare(core);
		if (core->ops->unprepare_unused)
			core->ops->unprepare_unused(core->hw);
		else if (core->ops->unprepare)
			core->ops->unprepare(core->hw);
		trace_clk_unprepare_complete(core);
	}

	clk_pm_runtime_put(core);
}

static void clk_disable_unused_subtree(struct clk_core *core)
{
	struct clk_core *child;
	unsigned long flags;

	lockdep_assert_held(&prepare_lock);

	hlist_for_each_entry(child, &core->children, child_node)
		clk_disable_unused_subtree(child);

	if (core->flags & CLK_OPS_PARENT_ENABLE)
		clk_core_prepare_enable(core->parent);

	if (clk_pm_runtime_get(core))
		goto unprepare_out;

	flags = clk_enable_lock();

	if (core->enable_count)
		goto unlock_out;

	if (core->flags & CLK_IGNORE_UNUSED)
		goto unlock_out;

	/*
	 * some gate clocks have special needs during the disable-unused
	 * sequence.  call .disable_unused if available, otherwise fall
	 * back to .disable
	 */
	if (clk_core_is_enabled(core)) {
		trace_clk_disable(core);
		if (core->ops->disable_unused)
			core->ops->disable_unused(core->hw);
		else if (core->ops->disable)
			core->ops->disable(core->hw);
		trace_clk_disable_complete(core);
	}

unlock_out:
	clk_enable_unlock(flags);
	clk_pm_runtime_put(core);
unprepare_out:
	if (core->flags & CLK_OPS_PARENT_ENABLE)
		clk_core_disable_unprepare(core->parent);
}

static bool clk_ignore_unused;
static int __init clk_ignore_unused_setup(char *__unused)
{
	clk_ignore_unused = true;
	return 1;
}
__setup("clk_ignore_unused", clk_ignore_unused_setup);

static int clk_disable_unused(void)
{
	struct clk_core *core;

	if (clk_ignore_unused) {
		pr_warn("clk: Not disabling unused clocks\n");
		return 0;
	}

	clk_prepare_lock();

	hlist_for_each_entry(core, &clk_root_list, child_node)
		clk_disable_unused_subtree(core);

	hlist_for_each_entry(core, &clk_orphan_list, child_node)
		clk_disable_unused_subtree(core);

	hlist_for_each_entry(core, &clk_root_list, child_node)
		clk_unprepare_unused_subtree(core);

	hlist_for_each_entry(core, &clk_orphan_list, child_node)
		clk_unprepare_unused_subtree(core);

	clk_prepare_unlock();

	return 0;
}
late_initcall_sync(clk_disable_unused);

static int clk_core_determine_round_nolock(struct clk_core *core,
					   struct clk_rate_request *req)
{
	long rate;

	lockdep_assert_held(&prepare_lock);

	if (!core)
		return 0;

	/*
	 * At this point, core protection will be disabled if
	 * - if the provider is not protected at all
	 * - if the calling consumer is the only one which has exclusivity
	 *   over the provider
	 */
	if (clk_core_rate_is_protected(core)) {
		req->rate = core->rate;
	} else if (core->ops->determine_rate) {
		return core->ops->determine_rate(core->hw, req);
	} else if (core->ops->round_rate) {
		rate = core->ops->round_rate(core->hw, req->rate,
					     &req->best_parent_rate);
		if (rate < 0)
			return rate;

		req->rate = rate;
	} else {
		return -EINVAL;
	}

	return 0;
}

static void clk_core_init_rate_req(struct clk_core * const core,
				   struct clk_rate_request *req)
{
	struct clk_core *parent;

	if (WARN_ON(!core || !req))
		return;

	parent = core->parent;
	if (parent) {
		req->best_parent_hw = parent->hw;
		req->best_parent_rate = parent->rate;
	} else {
		req->best_parent_hw = NULL;
		req->best_parent_rate = 0;
	}
}

static bool clk_core_can_round(struct clk_core * const core)
{
	if (core->ops->determine_rate || core->ops->round_rate)
		return true;

	return false;
}

static int clk_core_round_rate_nolock(struct clk_core *core,
				      struct clk_rate_request *req)
{
	lockdep_assert_held(&prepare_lock);

	if (!core) {
		req->rate = 0;
		return 0;
	}

	clk_core_init_rate_req(core, req);

	if (clk_core_can_round(core))
		return clk_core_determine_round_nolock(core, req);
	else if (core->flags & CLK_SET_RATE_PARENT)
		return clk_core_round_rate_nolock(core->parent, req);

	req->rate = core->rate;
	return 0;
}

/**
 * __clk_determine_rate - get the closest rate actually supported by a clock
 * @hw: determine the rate of this clock
 * @req: target rate request
 *
 * Useful for clk_ops such as .set_rate and .determine_rate.
 */
int __clk_determine_rate(struct clk_hw *hw, struct clk_rate_request *req)
{
	if (!hw) {
		req->rate = 0;
		return 0;
	}

	return clk_core_round_rate_nolock(hw->core, req);
}
EXPORT_SYMBOL_GPL(__clk_determine_rate);

unsigned long clk_hw_round_rate(struct clk_hw *hw, unsigned long rate)
{
	int ret;
	struct clk_rate_request req;

	clk_core_get_boundaries(hw->core, &req.min_rate, &req.max_rate);
	req.rate = rate;

	ret = clk_core_round_rate_nolock(hw->core, &req);
	if (ret)
		return 0;

	return req.rate;
}
EXPORT_SYMBOL_GPL(clk_hw_round_rate);

/**
 * clk_round_rate - round the given rate for a clk
 * @clk: the clk for which we are rounding a rate
 * @rate: the rate which is to be rounded
 *
 * Takes in a rate as input and rounds it to a rate that the clk can actually
 * use which is then returned.  If clk doesn't support round_rate operation
 * then the parent rate is returned.
 */
long clk_round_rate(struct clk *clk, unsigned long rate)
{
	struct clk_rate_request req;
	int ret;

	if (!clk)
		return 0;

	clk_prepare_lock();

	if (clk->exclusive_count)
		clk_core_rate_unprotect(clk->core);

	clk_core_get_boundaries(clk->core, &req.min_rate, &req.max_rate);
	req.rate = rate;

	ret = clk_core_round_rate_nolock(clk->core, &req);

	if (clk->exclusive_count)
		clk_core_rate_protect(clk->core);

	clk_prepare_unlock();

	if (ret)
		return ret;

	return req.rate;
}
EXPORT_SYMBOL_GPL(clk_round_rate);

/**
 * __clk_notify - call clk notifier chain
 * @core: clk that is changing rate
 * @msg: clk notifier type (see include/linux/clk.h)
 * @old_rate: old clk rate
 * @new_rate: new clk rate
 *
 * Triggers a notifier call chain on the clk rate-change notification
 * for 'clk'.  Passes a pointer to the struct clk and the previous
 * and current rates to the notifier callback.  Intended to be called by
 * internal clock code only.  Returns NOTIFY_DONE from the last driver
 * called if all went well, or NOTIFY_STOP or NOTIFY_BAD immediately if
 * a driver returns that.
 */
static int __clk_notify(struct clk_core *core, unsigned long msg,
		unsigned long old_rate, unsigned long new_rate)
{
	struct clk_notifier *cn;
	struct clk_notifier_data cnd;
	int ret = NOTIFY_DONE;

	cnd.old_rate = old_rate;
	cnd.new_rate = new_rate;

	list_for_each_entry(cn, &clk_notifier_list, node) {
		if (cn->clk->core == core) {
			cnd.clk = cn->clk;
			ret = srcu_notifier_call_chain(&cn->notifier_head, msg,
					&cnd);
			if (ret & NOTIFY_STOP_MASK)
				return ret;
		}
	}

	return ret;
}

/**
 * __clk_recalc_accuracies
 * @core: first clk in the subtree
 *
 * Walks the subtree of clks starting with clk and recalculates accuracies as
 * it goes.  Note that if a clk does not implement the .recalc_accuracy
 * callback then it is assumed that the clock will take on the accuracy of its
 * parent.
 */
static void __clk_recalc_accuracies(struct clk_core *core)
{
	unsigned long parent_accuracy = 0;
	struct clk_core *child;

	lockdep_assert_held(&prepare_lock);

	if (core->parent)
		parent_accuracy = core->parent->accuracy;

	if (core->ops->recalc_accuracy)
		core->accuracy = core->ops->recalc_accuracy(core->hw,
							  parent_accuracy);
	else
		core->accuracy = parent_accuracy;

	hlist_for_each_entry(child, &core->children, child_node)
		__clk_recalc_accuracies(child);
}

static long clk_core_get_accuracy(struct clk_core *core)
{
	unsigned long accuracy;

	clk_prepare_lock();
	if (core && (core->flags & CLK_GET_ACCURACY_NOCACHE))
		__clk_recalc_accuracies(core);

	accuracy = __clk_get_accuracy(core);
	clk_prepare_unlock();

	return accuracy;
}

/**
 * clk_get_accuracy - return the accuracy of clk
 * @clk: the clk whose accuracy is being returned
 *
 * Simply returns the cached accuracy of the clk, unless
 * CLK_GET_ACCURACY_NOCACHE flag is set, which means a recalc_rate will be
 * issued.
 * If clk is NULL then returns 0.
 */
long clk_get_accuracy(struct clk *clk)
{
	if (!clk)
		return 0;

	return clk_core_get_accuracy(clk->core);
}
EXPORT_SYMBOL_GPL(clk_get_accuracy);

static unsigned long clk_recalc(struct clk_core *core,
				unsigned long parent_rate)
{
	unsigned long rate = parent_rate;

	if (core->ops->recalc_rate && !clk_pm_runtime_get(core)) {
		rate = core->ops->recalc_rate(core->hw, parent_rate);
		clk_pm_runtime_put(core);
	}
	return rate;
}

/**
 * __clk_recalc_rates
 * @core: first clk in the subtree
 * @msg: notification type (see include/linux/clk.h)
 *
 * Walks the subtree of clks starting with clk and recalculates rates as it
 * goes.  Note that if a clk does not implement the .recalc_rate callback then
 * it is assumed that the clock will take on the rate of its parent.
 *
 * clk_recalc_rates also propagates the POST_RATE_CHANGE notification,
 * if necessary.
 */
static void __clk_recalc_rates(struct clk_core *core, unsigned long msg)
{
	unsigned long old_rate;
	unsigned long parent_rate = 0;
	struct clk_core *child;

	lockdep_assert_held(&prepare_lock);

	old_rate = core->rate;

	if (core->parent)
		parent_rate = core->parent->rate;

	core->rate = clk_recalc(core, parent_rate);

	/*
	 * ignore NOTIFY_STOP and NOTIFY_BAD return values for POST_RATE_CHANGE
	 * & ABORT_RATE_CHANGE notifiers
	 */
	if (core->notifier_count && msg)
		__clk_notify(core, msg, old_rate, core->rate);

	hlist_for_each_entry(child, &core->children, child_node)
		__clk_recalc_rates(child, msg);
}

static unsigned long clk_core_get_rate(struct clk_core *core)
{
	unsigned long rate;

	clk_prepare_lock();

	if (core && (core->flags & CLK_GET_RATE_NOCACHE))
		__clk_recalc_rates(core, 0);

	rate = clk_core_get_rate_nolock(core);
	clk_prepare_unlock();

	return rate;
}

/**
 * clk_get_rate - return the rate of clk
 * @clk: the clk whose rate is being returned
 *
 * Simply returns the cached rate of the clk, unless CLK_GET_RATE_NOCACHE flag
 * is set, which means a recalc_rate will be issued.
 * If clk is NULL then returns 0.
 */
unsigned long clk_get_rate(struct clk *clk)
{
	if (!clk)
		return 0;

	return clk_core_get_rate(clk->core);
}
EXPORT_SYMBOL_GPL(clk_get_rate);

static int clk_fetch_parent_index(struct clk_core *core,
				  struct clk_core *parent)
{
	int i;

	if (!parent)
		return -EINVAL;

	for (i = 0; i < core->num_parents; i++)
		if (clk_core_get_parent_by_index(core, i) == parent)
			return i;

	return -EINVAL;
}

/*
 * Update the orphan status of @core and all its children.
 */
static void clk_core_update_orphan_status(struct clk_core *core, bool is_orphan)
{
	struct clk_core *child;

	core->orphan = is_orphan;

	hlist_for_each_entry(child, &core->children, child_node)
		clk_core_update_orphan_status(child, is_orphan);
}

static void clk_reparent(struct clk_core *core, struct clk_core *new_parent)
{
	bool was_orphan = core->orphan;

	hlist_del(&core->child_node);

	if (new_parent) {
		bool becomes_orphan = new_parent->orphan;

		/* avoid duplicate POST_RATE_CHANGE notifications */
		if (new_parent->new_child == core)
			new_parent->new_child = NULL;

		hlist_add_head(&core->child_node, &new_parent->children);

		if (was_orphan != becomes_orphan)
			clk_core_update_orphan_status(core, becomes_orphan);
	} else {
		hlist_add_head(&core->child_node, &clk_orphan_list);
		if (!was_orphan)
			clk_core_update_orphan_status(core, true);
	}

	core->parent = new_parent;
}

static struct clk_core *__clk_set_parent_before(struct clk_core *core,
					   struct clk_core *parent)
{
	unsigned long flags;
	struct clk_core *old_parent = core->parent;

	/*
	 * 1. enable parents for CLK_OPS_PARENT_ENABLE clock
	 *
	 * 2. Migrate prepare state between parents and prevent race with
	 * clk_enable().
	 *
	 * If the clock is not prepared, then a race with
	 * clk_enable/disable() is impossible since we already have the
	 * prepare lock (future calls to clk_enable() need to be preceded by
	 * a clk_prepare()).
	 *
	 * If the clock is prepared, migrate the prepared state to the new
	 * parent and also protect against a race with clk_enable() by
	 * forcing the clock and the new parent on.  This ensures that all
	 * future calls to clk_enable() are practically NOPs with respect to
	 * hardware and software states.
	 *
	 * See also: Comment for clk_set_parent() below.
	 */

	/* enable old_parent & parent if CLK_OPS_PARENT_ENABLE is set */
	if (core->flags & CLK_OPS_PARENT_ENABLE) {
		clk_core_prepare_enable(old_parent);
		clk_core_prepare_enable(parent);
	}

	/* migrate prepare count if > 0 */
	if (core->prepare_count) {
		clk_core_prepare_enable(parent);
		clk_core_enable_lock(core);
	}

	/* update the clk tree topology */
	flags = clk_enable_lock();
	clk_reparent(core, parent);
	clk_enable_unlock(flags);

	return old_parent;
}

static void __clk_set_parent_after(struct clk_core *core,
				   struct clk_core *parent,
				   struct clk_core *old_parent)
{
	/*
	 * Finish the migration of prepare state and undo the changes done
	 * for preventing a race with clk_enable().
	 */
	if (core->prepare_count) {
		clk_core_disable_lock(core);
		clk_core_disable_unprepare(old_parent);
	}

	/* re-balance ref counting if CLK_OPS_PARENT_ENABLE is set */
	if (core->flags & CLK_OPS_PARENT_ENABLE) {
		clk_core_disable_unprepare(parent);
		clk_core_disable_unprepare(old_parent);
	}
}

static int __clk_set_parent(struct clk_core *core, struct clk_core *parent,
			    u8 p_index)
{
	unsigned long flags;
	int ret = 0;
	struct clk_core *old_parent;

	old_parent = __clk_set_parent_before(core, parent);

	trace_clk_set_parent(core, parent);

	/* change clock input source */
	if (parent && core->ops->set_parent)
		ret = core->ops->set_parent(core->hw, p_index);

	trace_clk_set_parent_complete(core, parent);

	if (ret) {
		flags = clk_enable_lock();
		clk_reparent(core, old_parent);
		clk_enable_unlock(flags);
		__clk_set_parent_after(core, old_parent, parent);

		return ret;
	}

	__clk_set_parent_after(core, parent, old_parent);

	return 0;
}

/**
 * __clk_speculate_rates
 * @core: first clk in the subtree
 * @parent_rate: the "future" rate of clk's parent
 *
 * Walks the subtree of clks starting with clk, speculating rates as it
 * goes and firing off PRE_RATE_CHANGE notifications as necessary.
 *
 * Unlike clk_recalc_rates, clk_speculate_rates exists only for sending
 * pre-rate change notifications and returns early if no clks in the
 * subtree have subscribed to the notifications.  Note that if a clk does not
 * implement the .recalc_rate callback then it is assumed that the clock will
 * take on the rate of its parent.
 */
static int __clk_speculate_rates(struct clk_core *core,
				 unsigned long parent_rate)
{
	struct clk_core *child;
	unsigned long new_rate;
	int ret = NOTIFY_DONE;

	lockdep_assert_held(&prepare_lock);

	new_rate = clk_recalc(core, parent_rate);

	/* abort rate change if a driver returns NOTIFY_BAD or NOTIFY_STOP */
	if (core->notifier_count)
		ret = __clk_notify(core, PRE_RATE_CHANGE, core->rate, new_rate);

	if (ret & NOTIFY_STOP_MASK) {
		pr_debug("%s: clk notifier callback for clock %s aborted with error %d\n",
				__func__, core->name, ret);
		goto out;
	}

	hlist_for_each_entry(child, &core->children, child_node) {
		ret = __clk_speculate_rates(child, new_rate);
		if (ret & NOTIFY_STOP_MASK)
			break;
	}

out:
	return ret;
}

static void clk_calc_subtree(struct clk_core *core, unsigned long new_rate,
			     struct clk_core *new_parent, u8 p_index)
{
	struct clk_core *child;

	core->new_rate = new_rate;
	core->new_parent = new_parent;
	core->new_parent_index = p_index;
	/* include clk in new parent's PRE_RATE_CHANGE notifications */
	core->new_child = NULL;
	if (new_parent && new_parent != core->parent)
		new_parent->new_child = core;

	hlist_for_each_entry(child, &core->children, child_node) {
		child->new_rate = clk_recalc(child, new_rate);
		clk_calc_subtree(child, child->new_rate, NULL, 0);
	}
}

/*
 * calculate the new rates returning the topmost clock that has to be
 * changed.
 */
static struct clk_core *clk_calc_new_rates(struct clk_core *core,
					   unsigned long rate)
{
	struct clk_core *top = core;
	struct clk_core *old_parent, *parent;
	unsigned long best_parent_rate = 0;
	unsigned long new_rate;
	unsigned long min_rate;
	unsigned long max_rate;
	int p_index = 0;
	long ret;

	/* sanity */
	if (IS_ERR_OR_NULL(core))
		return NULL;

	/* save parent rate, if it exists */
	parent = old_parent = core->parent;
	if (parent)
		best_parent_rate = parent->rate;

	clk_core_get_boundaries(core, &min_rate, &max_rate);

	/* find the closest rate and parent clk/rate */
	if (clk_core_can_round(core)) {
		struct clk_rate_request req;

		req.rate = rate;
		req.min_rate = min_rate;
		req.max_rate = max_rate;

		clk_core_init_rate_req(core, &req);

		ret = clk_core_determine_round_nolock(core, &req);
		if (ret < 0)
			return NULL;

		best_parent_rate = req.best_parent_rate;
		new_rate = req.rate;
		parent = req.best_parent_hw ? req.best_parent_hw->core : NULL;

		if (new_rate < min_rate || new_rate > max_rate)
			return NULL;
	} else if (!parent || !(core->flags & CLK_SET_RATE_PARENT)) {
		/* pass-through clock without adjustable parent */
		core->new_rate = core->rate;
		return NULL;
	} else {
		/* pass-through clock with adjustable parent */
		top = clk_calc_new_rates(parent, rate);
		new_rate = parent->new_rate;
		goto out;
	}

	/* some clocks must be gated to change parent */
	if (parent != old_parent &&
	    (core->flags & CLK_SET_PARENT_GATE) && core->prepare_count) {
		pr_debug("%s: %s not gated but wants to reparent\n",
			 __func__, core->name);
		return NULL;
	}

	/* try finding the new parent index */
	if (parent && core->num_parents > 1) {
		p_index = clk_fetch_parent_index(core, parent);
		if (p_index < 0) {
			pr_debug("%s: clk %s can not be parent of clk %s\n",
				 __func__, parent->name, core->name);
			return NULL;
		}
	}

	if ((core->flags & CLK_SET_RATE_PARENT) && parent &&
	    best_parent_rate != parent->rate)
		top = clk_calc_new_rates(parent, best_parent_rate);

out:
	clk_calc_subtree(core, new_rate, parent, p_index);

	return top;
}

/*
 * Notify about rate changes in a subtree. Always walk down the whole tree
 * so that in case of an error we can walk down the whole tree again and
 * abort the change.
 */
static struct clk_core *clk_propagate_rate_change(struct clk_core *core,
						  unsigned long event)
{
	struct clk_core *child, *tmp_clk, *fail_clk = NULL;
	int ret = NOTIFY_DONE;

	if (core->rate == core->new_rate)
		return NULL;

	if (core->notifier_count) {
		ret = __clk_notify(core, event, core->rate, core->new_rate);
		if (ret & NOTIFY_STOP_MASK)
			fail_clk = core;
	}

	hlist_for_each_entry(child, &core->children, child_node) {
		/* Skip children who will be reparented to another clock */
		if (child->new_parent && child->new_parent != core)
			continue;
		tmp_clk = clk_propagate_rate_change(child, event);
		if (tmp_clk)
			fail_clk = tmp_clk;
	}

	/* handle the new child who might not be in core->children yet */
	if (core->new_child) {
		tmp_clk = clk_propagate_rate_change(core->new_child, event);
		if (tmp_clk)
			fail_clk = tmp_clk;
	}

	return fail_clk;
}

/*
 * walk down a subtree and set the new rates notifying the rate
 * change on the way
 */
static void clk_change_rate(struct clk_core *core)
{
	struct clk_core *child;
	struct hlist_node *tmp;
	unsigned long old_rate;
	unsigned long best_parent_rate = 0;
	bool skip_set_rate = false;
	struct clk_core *old_parent;
	struct clk_core *parent = NULL;

	old_rate = core->rate;

	if (core->new_parent) {
		parent = core->new_parent;
		best_parent_rate = core->new_parent->rate;
	} else if (core->parent) {
		parent = core->parent;
		best_parent_rate = core->parent->rate;
	}

	if (clk_pm_runtime_get(core))
		return;

	if (core->flags & CLK_SET_RATE_UNGATE) {
		unsigned long flags;

		clk_core_prepare(core);
		flags = clk_enable_lock();
		clk_core_enable(core);
		clk_enable_unlock(flags);
	}

	if (core->new_parent && core->new_parent != core->parent) {
		old_parent = __clk_set_parent_before(core, core->new_parent);
		trace_clk_set_parent(core, core->new_parent);

		if (core->ops->set_rate_and_parent) {
			skip_set_rate = true;
			core->ops->set_rate_and_parent(core->hw, core->new_rate,
					best_parent_rate,
					core->new_parent_index);
		} else if (core->ops->set_parent) {
			core->ops->set_parent(core->hw, core->new_parent_index);
		}

		trace_clk_set_parent_complete(core, core->new_parent);
		__clk_set_parent_after(core, core->new_parent, old_parent);
	}

	if (core->flags & CLK_OPS_PARENT_ENABLE)
		clk_core_prepare_enable(parent);

	trace_clk_set_rate(core, core->new_rate);

	if (!skip_set_rate && core->ops->set_rate)
		core->ops->set_rate(core->hw, core->new_rate, best_parent_rate);

	trace_clk_set_rate_complete(core, core->new_rate);

	core->rate = clk_recalc(core, best_parent_rate);

	if (core->flags & CLK_SET_RATE_UNGATE) {
		unsigned long flags;

		flags = clk_enable_lock();
		clk_core_disable(core);
		clk_enable_unlock(flags);
		clk_core_unprepare(core);
	}

	if (core->flags & CLK_OPS_PARENT_ENABLE)
		clk_core_disable_unprepare(parent);

	if (core->notifier_count && old_rate != core->rate)
		__clk_notify(core, POST_RATE_CHANGE, old_rate, core->rate);

	if (core->flags & CLK_RECALC_NEW_RATES)
		(void)clk_calc_new_rates(core, core->new_rate);

	/*
	 * Use safe iteration, as change_rate can actually swap parents
	 * for certain clock types.
	 */
	hlist_for_each_entry_safe(child, tmp, &core->children, child_node) {
		/* Skip children who will be reparented to another clock */
		if (child->new_parent && child->new_parent != core)
			continue;
		clk_change_rate(child);
	}

	/* handle the new child who might not be in core->children yet */
	if (core->new_child)
		clk_change_rate(core->new_child);

	clk_pm_runtime_put(core);
}

static unsigned long clk_core_req_round_rate_nolock(struct clk_core *core,
						     unsigned long req_rate)
{
	int ret, cnt;
	struct clk_rate_request req;

	lockdep_assert_held(&prepare_lock);

	if (!core)
		return 0;

	/* simulate what the rate would be if it could be freely set */
	cnt = clk_core_rate_nuke_protect(core);
	if (cnt < 0)
		return cnt;

	clk_core_get_boundaries(core, &req.min_rate, &req.max_rate);
	req.rate = req_rate;

	ret = clk_core_round_rate_nolock(core, &req);

	/* restore the protection */
	clk_core_rate_restore_protect(core, cnt);

	return ret ? 0 : req.rate;
}

static int clk_core_set_rate_nolock(struct clk_core *core,
				    unsigned long req_rate)
{
	struct clk_core *top, *fail_clk;
	unsigned long rate;
	int ret = 0;

	if (!core)
		return 0;

	rate = clk_core_req_round_rate_nolock(core, req_rate);

	/* bail early if nothing to do */
	if (rate == clk_core_get_rate_nolock(core))
		return 0;

	/* fail on a direct rate set of a protected provider */
	if (clk_core_rate_is_protected(core))
		return -EBUSY;

	if ((core->flags & CLK_SET_RATE_GATE) && core->prepare_count)
		return -EBUSY;

	/* calculate new rates and get the topmost changed clock */
	top = clk_calc_new_rates(core, req_rate);
	if (!top)
		return -EINVAL;

	ret = clk_pm_runtime_get(core);
	if (ret)
		return ret;

	/* notify that we are about to change rates */
	fail_clk = clk_propagate_rate_change(top, PRE_RATE_CHANGE);
	if (fail_clk) {
		pr_debug("%s: failed to set %s rate\n", __func__,
				fail_clk->name);
		clk_propagate_rate_change(top, ABORT_RATE_CHANGE);
		ret = -EBUSY;
		goto err;
	}

	/* change the rates */
	clk_change_rate(top);

	core->req_rate = req_rate;
err:
	clk_pm_runtime_put(core);

	return ret;
}

/**
 * clk_set_rate - specify a new rate for clk
 * @clk: the clk whose rate is being changed
 * @rate: the new rate for clk
 *
 * In the simplest case clk_set_rate will only adjust the rate of clk.
 *
 * Setting the CLK_SET_RATE_PARENT flag allows the rate change operation to
 * propagate up to clk's parent; whether or not this happens depends on the
 * outcome of clk's .round_rate implementation.  If *parent_rate is unchanged
 * after calling .round_rate then upstream parent propagation is ignored.  If
 * *parent_rate comes back with a new rate for clk's parent then we propagate
 * up to clk's parent and set its rate.  Upward propagation will continue
 * until either a clk does not support the CLK_SET_RATE_PARENT flag or
 * .round_rate stops requesting changes to clk's parent_rate.
 *
 * Rate changes are accomplished via tree traversal that also recalculates the
 * rates for the clocks and fires off POST_RATE_CHANGE notifiers.
 *
 * Returns 0 on success, -EERROR otherwise.
 */
int clk_set_rate(struct clk *clk, unsigned long rate)
{
	int ret;

	if (!clk)
		return 0;

	/* prevent racing with updates to the clock topology */
	clk_prepare_lock();

	if (clk->exclusive_count)
		clk_core_rate_unprotect(clk->core);

	ret = clk_core_set_rate_nolock(clk->core, rate);

	if (clk->exclusive_count)
		clk_core_rate_protect(clk->core);

	clk_prepare_unlock();

	return ret;
}
EXPORT_SYMBOL_GPL(clk_set_rate);

/**
 * clk_set_rate_exclusive - specify a new rate get exclusive control
 * @clk: the clk whose rate is being changed
 * @rate: the new rate for clk
 *
 * This is a combination of clk_set_rate() and clk_rate_exclusive_get()
 * within a critical section
 *
 * This can be used initially to ensure that at least 1 consumer is
 * statisfied when several consumers are competing for exclusivity over the
 * same clock provider.
 *
 * The exclusivity is not applied if setting the rate failed.
 *
 * Calls to clk_rate_exclusive_get() should be balanced with calls to
 * clk_rate_exclusive_put().
 *
 * Returns 0 on success, -EERROR otherwise.
 */
int clk_set_rate_exclusive(struct clk *clk, unsigned long rate)
{
	int ret;

	if (!clk)
		return 0;

	/* prevent racing with updates to the clock topology */
	clk_prepare_lock();

	/*
	 * The temporary protection removal is not here, on purpose
	 * This function is meant to be used instead of clk_rate_protect,
	 * so before the consumer code path protect the clock provider
	 */

	ret = clk_core_set_rate_nolock(clk->core, rate);
	if (!ret) {
		clk_core_rate_protect(clk->core);
		clk->exclusive_count++;
	}

	clk_prepare_unlock();

	return ret;
}
EXPORT_SYMBOL_GPL(clk_set_rate_exclusive);

/**
 * clk_set_rate_range - set a rate range for a clock source
 * @clk: clock source
 * @min: desired minimum clock rate in Hz, inclusive
 * @max: desired maximum clock rate in Hz, inclusive
 *
 * Returns success (0) or negative errno.
 */
int clk_set_rate_range(struct clk *clk, unsigned long min, unsigned long max)
{
	int ret = 0;
	unsigned long old_min, old_max, rate;

	if (!clk)
		return 0;

	if (min > max) {
		pr_err("%s: clk %s dev %s con %s: invalid range [%lu, %lu]\n",
		       __func__, clk->core->name, clk->dev_id, clk->con_id,
		       min, max);
		return -EINVAL;
	}

	clk_prepare_lock();

	if (clk->exclusive_count)
		clk_core_rate_unprotect(clk->core);

	/* Save the current values in case we need to rollback the change */
	old_min = clk->min_rate;
	old_max = clk->max_rate;
	clk->min_rate = min;
	clk->max_rate = max;

	rate = clk_core_get_rate_nolock(clk->core);
	if (rate < min || rate > max) {
		/*
		 * FIXME:
		 * We are in bit of trouble here, current rate is outside the
		 * the requested range. We are going try to request appropriate
		 * range boundary but there is a catch. It may fail for the
		 * usual reason (clock broken, clock protected, etc) but also
		 * because:
		 * - round_rate() was not favorable and fell on the wrong
		 *   side of the boundary
		 * - the determine_rate() callback does not really check for
		 *   this corner case when determining the rate
		 */

		if (rate < min)
			rate = min;
		else
			rate = max;

		ret = clk_core_set_rate_nolock(clk->core, rate);
		if (ret) {
			/* rollback the changes */
			clk->min_rate = old_min;
			clk->max_rate = old_max;
		}
	}

	if (clk->exclusive_count)
		clk_core_rate_protect(clk->core);

	clk_prepare_unlock();

	return ret;
}
EXPORT_SYMBOL_GPL(clk_set_rate_range);

/**
 * clk_set_min_rate - set a minimum clock rate for a clock source
 * @clk: clock source
 * @rate: desired minimum clock rate in Hz, inclusive
 *
 * Returns success (0) or negative errno.
 */
int clk_set_min_rate(struct clk *clk, unsigned long rate)
{
	if (!clk)
		return 0;

	return clk_set_rate_range(clk, rate, clk->max_rate);
}
EXPORT_SYMBOL_GPL(clk_set_min_rate);

/**
 * clk_set_max_rate - set a maximum clock rate for a clock source
 * @clk: clock source
 * @rate: desired maximum clock rate in Hz, inclusive
 *
 * Returns success (0) or negative errno.
 */
int clk_set_max_rate(struct clk *clk, unsigned long rate)
{
	if (!clk)
		return 0;

	return clk_set_rate_range(clk, clk->min_rate, rate);
}
EXPORT_SYMBOL_GPL(clk_set_max_rate);

/**
 * clk_get_parent - return the parent of a clk
 * @clk: the clk whose parent gets returned
 *
 * Simply returns clk->parent.  Returns NULL if clk is NULL.
 */
struct clk *clk_get_parent(struct clk *clk)
{
	struct clk *parent;

	if (!clk)
		return NULL;

	clk_prepare_lock();
	/* TODO: Create a per-user clk and change callers to call clk_put */
	parent = !clk->core->parent ? NULL : clk->core->parent->hw->clk;
	clk_prepare_unlock();

	return parent;
}
EXPORT_SYMBOL_GPL(clk_get_parent);

static struct clk_core *__clk_init_parent(struct clk_core *core)
{
	u8 index = 0;

	if (core->num_parents > 1 && core->ops->get_parent)
		index = core->ops->get_parent(core->hw);

	return clk_core_get_parent_by_index(core, index);
}

static void clk_core_reparent(struct clk_core *core,
				  struct clk_core *new_parent)
{
	clk_reparent(core, new_parent);
	__clk_recalc_accuracies(core);
	__clk_recalc_rates(core, POST_RATE_CHANGE);
}

void clk_hw_reparent(struct clk_hw *hw, struct clk_hw *new_parent)
{
	if (!hw)
		return;

	clk_core_reparent(hw->core, !new_parent ? NULL : new_parent->core);
}

/**
 * clk_has_parent - check if a clock is a possible parent for another
 * @clk: clock source
 * @parent: parent clock source
 *
 * This function can be used in drivers that need to check that a clock can be
 * the parent of another without actually changing the parent.
 *
 * Returns true if @parent is a possible parent for @clk, false otherwise.
 */
bool clk_has_parent(struct clk *clk, struct clk *parent)
{
	struct clk_core *core, *parent_core;

	/* NULL clocks should be nops, so return success if either is NULL. */
	if (!clk || !parent)
		return true;

	core = clk->core;
	parent_core = parent->core;

	/* Optimize for the case where the parent is already the parent. */
	if (core->parent == parent_core)
		return true;

	return match_string(core->parent_names, core->num_parents,
			    parent_core->name) >= 0;
}
EXPORT_SYMBOL_GPL(clk_has_parent);

static int clk_core_set_parent_nolock(struct clk_core *core,
				      struct clk_core *parent)
{
	int ret = 0;
	int p_index = 0;
	unsigned long p_rate = 0;

	lockdep_assert_held(&prepare_lock);

	if (!core)
		return 0;

	if (core->parent == parent)
		return 0;

	/* verify ops for for multi-parent clks */
	if (core->num_parents > 1 && !core->ops->set_parent)
		return -EPERM;

	/* check that we are allowed to re-parent if the clock is in use */
	if ((core->flags & CLK_SET_PARENT_GATE) && core->prepare_count)
		return -EBUSY;

	if (clk_core_rate_is_protected(core))
		return -EBUSY;

	/* try finding the new parent index */
	if (parent) {
		p_index = clk_fetch_parent_index(core, parent);
		if (p_index < 0) {
			pr_debug("%s: clk %s can not be parent of clk %s\n",
					__func__, parent->name, core->name);
			return p_index;
		}
		p_rate = parent->rate;
	}

	ret = clk_pm_runtime_get(core);
	if (ret)
		return ret;

	/* propagate PRE_RATE_CHANGE notifications */
	ret = __clk_speculate_rates(core, p_rate);

	/* abort if a driver objects */
	if (ret & NOTIFY_STOP_MASK)
		goto runtime_put;

	/* do the re-parent */
	ret = __clk_set_parent(core, parent, p_index);

	/* propagate rate an accuracy recalculation accordingly */
	if (ret) {
		__clk_recalc_rates(core, ABORT_RATE_CHANGE);
	} else {
		__clk_recalc_rates(core, POST_RATE_CHANGE);
		__clk_recalc_accuracies(core);
	}

runtime_put:
	clk_pm_runtime_put(core);

	return ret;
}

/**
 * clk_set_parent - switch the parent of a mux clk
 * @clk: the mux clk whose input we are switching
 * @parent: the new input to clk
 *
 * Re-parent clk to use parent as its new input source.  If clk is in
 * prepared state, the clk will get enabled for the duration of this call. If
 * that's not acceptable for a specific clk (Eg: the consumer can't handle
 * that, the reparenting is glitchy in hardware, etc), use the
 * CLK_SET_PARENT_GATE flag to allow reparenting only when clk is unprepared.
 *
 * After successfully changing clk's parent clk_set_parent will update the
 * clk topology, sysfs topology and propagate rate recalculation via
 * __clk_recalc_rates.
 *
 * Returns 0 on success, -EERROR otherwise.
 */
int clk_set_parent(struct clk *clk, struct clk *parent)
{
	int ret;

	if (!clk)
		return 0;

	clk_prepare_lock();

	if (clk->exclusive_count)
		clk_core_rate_unprotect(clk->core);

	ret = clk_core_set_parent_nolock(clk->core,
					 parent ? parent->core : NULL);

	if (clk->exclusive_count)
		clk_core_rate_protect(clk->core);

	clk_prepare_unlock();

	return ret;
}
EXPORT_SYMBOL_GPL(clk_set_parent);

static int clk_core_set_phase_nolock(struct clk_core *core, int degrees)
{
	int ret = -EINVAL;

	lockdep_assert_held(&prepare_lock);

	if (!core)
		return 0;

	if (clk_core_rate_is_protected(core))
		return -EBUSY;

	trace_clk_set_phase(core, degrees);

	if (core->ops->set_phase) {
		ret = core->ops->set_phase(core->hw, degrees);
		if (!ret)
			core->phase = degrees;
	}

	trace_clk_set_phase_complete(core, degrees);

	return ret;
}

/**
 * clk_set_phase - adjust the phase shift of a clock signal
 * @clk: clock signal source
 * @degrees: number of degrees the signal is shifted
 *
 * Shifts the phase of a clock signal by the specified
 * degrees. Returns 0 on success, -EERROR otherwise.
 *
 * This function makes no distinction about the input or reference
 * signal that we adjust the clock signal phase against. For example
 * phase locked-loop clock signal generators we may shift phase with
 * respect to feedback clock signal input, but for other cases the
 * clock phase may be shifted with respect to some other, unspecified
 * signal.
 *
 * Additionally the concept of phase shift does not propagate through
 * the clock tree hierarchy, which sets it apart from clock rates and
 * clock accuracy. A parent clock phase attribute does not have an
 * impact on the phase attribute of a child clock.
 */
int clk_set_phase(struct clk *clk, int degrees)
{
	int ret;

	if (!clk)
		return 0;

	/* sanity check degrees */
	degrees %= 360;
	if (degrees < 0)
		degrees += 360;

	clk_prepare_lock();

	if (clk->exclusive_count)
		clk_core_rate_unprotect(clk->core);

	ret = clk_core_set_phase_nolock(clk->core, degrees);

	if (clk->exclusive_count)
		clk_core_rate_protect(clk->core);

	clk_prepare_unlock();

	return ret;
}
EXPORT_SYMBOL_GPL(clk_set_phase);

static int clk_core_get_phase(struct clk_core *core)
{
	int ret;

	clk_prepare_lock();
	/* Always try to update cached phase if possible */
	if (core->ops->get_phase)
		core->phase = core->ops->get_phase(core->hw);
	ret = core->phase;
	clk_prepare_unlock();

	return ret;
}

/**
 * clk_get_phase - return the phase shift of a clock signal
 * @clk: clock signal source
 *
 * Returns the phase shift of a clock node in degrees, otherwise returns
 * -EERROR.
 */
int clk_get_phase(struct clk *clk)
{
	if (!clk)
		return 0;

	return clk_core_get_phase(clk->core);
}
EXPORT_SYMBOL_GPL(clk_get_phase);

static void clk_core_reset_duty_cycle_nolock(struct clk_core *core)
{
	/* Assume a default value of 50% */
	core->duty.num = 1;
	core->duty.den = 2;
}

static int clk_core_update_duty_cycle_parent_nolock(struct clk_core *core);

static int clk_core_update_duty_cycle_nolock(struct clk_core *core)
{
	struct clk_duty *duty = &core->duty;
	int ret = 0;

	if (!core->ops->get_duty_cycle)
		return clk_core_update_duty_cycle_parent_nolock(core);

	ret = core->ops->get_duty_cycle(core->hw, duty);
	if (ret)
		goto reset;

	/* Don't trust the clock provider too much */
	if (duty->den == 0 || duty->num > duty->den) {
		ret = -EINVAL;
		goto reset;
	}

	return 0;

reset:
	clk_core_reset_duty_cycle_nolock(core);
	return ret;
}

static int clk_core_update_duty_cycle_parent_nolock(struct clk_core *core)
{
	int ret = 0;

	if (core->parent &&
	    core->flags & CLK_DUTY_CYCLE_PARENT) {
		ret = clk_core_update_duty_cycle_nolock(core->parent);
		memcpy(&core->duty, &core->parent->duty, sizeof(core->duty));
	} else {
		clk_core_reset_duty_cycle_nolock(core);
	}

	return ret;
}

static int clk_core_set_duty_cycle_parent_nolock(struct clk_core *core,
						 struct clk_duty *duty);

static int clk_core_set_duty_cycle_nolock(struct clk_core *core,
					  struct clk_duty *duty)
{
	int ret;

	lockdep_assert_held(&prepare_lock);

	if (clk_core_rate_is_protected(core))
		return -EBUSY;

	trace_clk_set_duty_cycle(core, duty);

	if (!core->ops->set_duty_cycle)
		return clk_core_set_duty_cycle_parent_nolock(core, duty);

	ret = core->ops->set_duty_cycle(core->hw, duty);
	if (!ret)
		memcpy(&core->duty, duty, sizeof(*duty));

	trace_clk_set_duty_cycle_complete(core, duty);

	return ret;
}

static int clk_core_set_duty_cycle_parent_nolock(struct clk_core *core,
						 struct clk_duty *duty)
{
	int ret = 0;

	if (core->parent &&
	    core->flags & (CLK_DUTY_CYCLE_PARENT | CLK_SET_RATE_PARENT)) {
		ret = clk_core_set_duty_cycle_nolock(core->parent, duty);
		memcpy(&core->duty, &core->parent->duty, sizeof(core->duty));
	}

	return ret;
}

/**
 * clk_set_duty_cycle - adjust the duty cycle ratio of a clock signal
 * @clk: clock signal source
 * @num: numerator of the duty cycle ratio to be applied
 * @den: denominator of the duty cycle ratio to be applied
 *
 * Apply the duty cycle ratio if the ratio is valid and the clock can
 * perform this operation
 *
 * Returns (0) on success, a negative errno otherwise.
 */
int clk_set_duty_cycle(struct clk *clk, unsigned int num, unsigned int den)
{
	int ret;
	struct clk_duty duty;

	if (!clk)
		return 0;

	/* sanity check the ratio */
	if (den == 0 || num > den)
		return -EINVAL;

	duty.num = num;
	duty.den = den;

	clk_prepare_lock();

	if (clk->exclusive_count)
		clk_core_rate_unprotect(clk->core);

	ret = clk_core_set_duty_cycle_nolock(clk->core, &duty);

	if (clk->exclusive_count)
		clk_core_rate_protect(clk->core);

	clk_prepare_unlock();

	return ret;
}
EXPORT_SYMBOL_GPL(clk_set_duty_cycle);

static int clk_core_get_scaled_duty_cycle(struct clk_core *core,
					  unsigned int scale)
{
	struct clk_duty *duty = &core->duty;
	int ret;

	clk_prepare_lock();

	ret = clk_core_update_duty_cycle_nolock(core);
	if (!ret)
		ret = mult_frac(scale, duty->num, duty->den);

	clk_prepare_unlock();

	return ret;
}

/**
 * clk_get_scaled_duty_cycle - return the duty cycle ratio of a clock signal
 * @clk: clock signal source
 * @scale: scaling factor to be applied to represent the ratio as an integer
 *
 * Returns the duty cycle ratio of a clock node multiplied by the provided
 * scaling factor, or negative errno on error.
 */
int clk_get_scaled_duty_cycle(struct clk *clk, unsigned int scale)
{
	if (!clk)
		return 0;

	return clk_core_get_scaled_duty_cycle(clk->core, scale);
}
EXPORT_SYMBOL_GPL(clk_get_scaled_duty_cycle);

/**
 * clk_is_match - check if two clk's point to the same hardware clock
 * @p: clk compared against q
 * @q: clk compared against p
 *
 * Returns true if the two struct clk pointers both point to the same hardware
 * clock node. Put differently, returns true if struct clk *p and struct clk *q
 * share the same struct clk_core object.
 *
 * Returns false otherwise. Note that two NULL clks are treated as matching.
 */
bool clk_is_match(const struct clk *p, const struct clk *q)
{
	/* trivial case: identical struct clk's or both NULL */
	if (p == q)
		return true;

	/* true if clk->core pointers match. Avoid dereferencing garbage */
	if (!IS_ERR_OR_NULL(p) && !IS_ERR_OR_NULL(q))
		if (p->core == q->core)
			return true;

	return false;
}
EXPORT_SYMBOL_GPL(clk_is_match);

/***        debugfs support        ***/

#ifdef CONFIG_DEBUG_FS
#include <linux/debugfs.h>

static struct dentry *rootdir;
static int inited = 0;
static DEFINE_MUTEX(clk_debug_lock);
static HLIST_HEAD(clk_debug_list);

static struct hlist_head *all_lists[] = {
	&clk_root_list,
	&clk_orphan_list,
	NULL,
};

static struct hlist_head *orphan_list[] = {
	&clk_orphan_list,
	NULL,
};

static void clk_summary_show_one(struct seq_file *s, struct clk_core *c,
				 int level)
{
	if (!c)
		return;

	seq_printf(s, "%*s%-*s %7d %8d %8d %11lu %10lu %5d %6d\n",
		   level * 3 + 1, "",
		   30 - level * 3, c->name,
		   c->enable_count, c->prepare_count, c->protect_count,
		   clk_core_get_rate(c), clk_core_get_accuracy(c),
		   clk_core_get_phase(c),
		   clk_core_get_scaled_duty_cycle(c, 100000));
}

static void clk_summary_show_subtree(struct seq_file *s, struct clk_core *c,
				     int level)
{
	struct clk_core *child;

	if (!c)
		return;

	clk_summary_show_one(s, c, level);

	hlist_for_each_entry(child, &c->children, child_node)
		clk_summary_show_subtree(s, child, level + 1);
}

static int clk_summary_show(struct seq_file *s, void *data)
{
	struct clk_core *c;
	struct hlist_head **lists = (struct hlist_head **)s->private;

	seq_puts(s, "                                 enable  prepare  protect                                duty\n");
	seq_puts(s, "   clock                          count    count    count        rate   accuracy phase  cycle\n");
	seq_puts(s, "---------------------------------------------------------------------------------------------\n");

	clk_prepare_lock();

	for (; *lists; lists++)
		hlist_for_each_entry(c, *lists, child_node)
			clk_summary_show_subtree(s, c, 0);

	clk_prepare_unlock();

	return 0;
}
DEFINE_SHOW_ATTRIBUTE(clk_summary);

static void clk_dump_one(struct seq_file *s, struct clk_core *c, int level)
{
	if (!c)
		return;

	/* This should be JSON format, i.e. elements separated with a comma */
	seq_printf(s, "\"%s\": { ", c->name);
	seq_printf(s, "\"enable_count\": %d,", c->enable_count);
	seq_printf(s, "\"prepare_count\": %d,", c->prepare_count);
	seq_printf(s, "\"protect_count\": %d,", c->protect_count);
	seq_printf(s, "\"rate\": %lu,", clk_core_get_rate(c));
	seq_printf(s, "\"accuracy\": %lu,", clk_core_get_accuracy(c));
	seq_printf(s, "\"phase\": %d", clk_core_get_phase(c));
	seq_printf(s, "\"duty_cycle\": %u",
		   clk_core_get_scaled_duty_cycle(c, 100000));
}

static void clk_dump_subtree(struct seq_file *s, struct clk_core *c, int level)
{
	struct clk_core *child;

	if (!c)
		return;

	clk_dump_one(s, c, level);

	hlist_for_each_entry(child, &c->children, child_node) {
		seq_putc(s, ',');
		clk_dump_subtree(s, child, level + 1);
	}

	seq_putc(s, '}');
}

static int clk_dump_show(struct seq_file *s, void *data)
{
	struct clk_core *c;
	bool first_node = true;
	struct hlist_head **lists = (struct hlist_head **)s->private;

	seq_putc(s, '{');
	clk_prepare_lock();

	for (; *lists; lists++) {
		hlist_for_each_entry(c, *lists, child_node) {
			if (!first_node)
				seq_putc(s, ',');
			first_node = false;
			clk_dump_subtree(s, c, 0);
		}
	}

	clk_prepare_unlock();

	seq_puts(s, "}\n");
	return 0;
}
DEFINE_SHOW_ATTRIBUTE(clk_dump);

static const struct {
	unsigned long flag;
	const char *name;
} clk_flags[] = {
#define ENTRY(f) { f, #f }
	ENTRY(CLK_SET_RATE_GATE),
	ENTRY(CLK_SET_PARENT_GATE),
	ENTRY(CLK_SET_RATE_PARENT),
	ENTRY(CLK_IGNORE_UNUSED),
	ENTRY(CLK_IS_BASIC),
	ENTRY(CLK_GET_RATE_NOCACHE),
	ENTRY(CLK_SET_RATE_NO_REPARENT),
	ENTRY(CLK_GET_ACCURACY_NOCACHE),
	ENTRY(CLK_RECALC_NEW_RATES),
	ENTRY(CLK_SET_RATE_UNGATE),
	ENTRY(CLK_IS_CRITICAL),
	ENTRY(CLK_OPS_PARENT_ENABLE),
	ENTRY(CLK_DUTY_CYCLE_PARENT),
#undef ENTRY
};

static int clk_flags_show(struct seq_file *s, void *data)
{
	struct clk_core *core = s->private;
	unsigned long flags = core->flags;
	unsigned int i;

	for (i = 0; flags && i < ARRAY_SIZE(clk_flags); i++) {
		if (flags & clk_flags[i].flag) {
			seq_printf(s, "%s\n", clk_flags[i].name);
			flags &= ~clk_flags[i].flag;
		}
	}
	if (flags) {
		/* Unknown flags */
		seq_printf(s, "0x%lx\n", flags);
	}

	return 0;
}
DEFINE_SHOW_ATTRIBUTE(clk_flags);

static int possible_parents_show(struct seq_file *s, void *data)
{
	struct clk_core *core = s->private;
	int i;

	for (i = 0; i < core->num_parents - 1; i++)
		seq_printf(s, "%s ", core->parent_names[i]);

	seq_printf(s, "%s\n", core->parent_names[i]);

	return 0;
}
DEFINE_SHOW_ATTRIBUTE(possible_parents);

<<<<<<< HEAD
static void clk_debug_create_one(struct clk_core *core, struct dentry *pdentry)
{
=======
static int clk_duty_cycle_show(struct seq_file *s, void *data)
{
	struct clk_core *core = s->private;
	struct clk_duty *duty = &core->duty;

	seq_printf(s, "%u/%u\n", duty->num, duty->den);

	return 0;
}
DEFINE_SHOW_ATTRIBUTE(clk_duty_cycle);

static void clk_debug_create_one(struct clk_core *core, struct dentry *pdentry)
{
>>>>>>> f2cf0ef7
	struct dentry *root;

	if (!core || !pdentry)
		return;
<<<<<<< HEAD

	root = debugfs_create_dir(core->name, pdentry);
	core->dentry = root;

	debugfs_create_ulong("clk_rate", 0444, root, &core->rate);
	debugfs_create_ulong("clk_accuracy", 0444, root, &core->accuracy);
	debugfs_create_u32("clk_phase", 0444, root, &core->phase);
	debugfs_create_file("clk_flags", 0444, root, core, &clk_flags_fops);
	debugfs_create_u32("clk_prepare_count", 0444, root, &core->prepare_count);
	debugfs_create_u32("clk_enable_count", 0444, root, &core->enable_count);
	debugfs_create_u32("clk_protect_count", 0444, root, &core->protect_count);
	debugfs_create_u32("clk_notifier_count", 0444, root, &core->notifier_count);

	if (core->num_parents > 1)
		debugfs_create_file("clk_possible_parents", 0444, root, core,
				    &possible_parents_fops);

=======

	root = debugfs_create_dir(core->name, pdentry);
	core->dentry = root;

	debugfs_create_ulong("clk_rate", 0444, root, &core->rate);
	debugfs_create_ulong("clk_accuracy", 0444, root, &core->accuracy);
	debugfs_create_u32("clk_phase", 0444, root, &core->phase);
	debugfs_create_file("clk_flags", 0444, root, core, &clk_flags_fops);
	debugfs_create_u32("clk_prepare_count", 0444, root, &core->prepare_count);
	debugfs_create_u32("clk_enable_count", 0444, root, &core->enable_count);
	debugfs_create_u32("clk_protect_count", 0444, root, &core->protect_count);
	debugfs_create_u32("clk_notifier_count", 0444, root, &core->notifier_count);
	debugfs_create_file("clk_duty_cycle", 0444, root, core,
			    &clk_duty_cycle_fops);

	if (core->num_parents > 1)
		debugfs_create_file("clk_possible_parents", 0444, root, core,
				    &possible_parents_fops);

>>>>>>> f2cf0ef7
	if (core->ops->debug_init)
		core->ops->debug_init(core->hw, core->dentry);
}

/**
 * clk_debug_register - add a clk node to the debugfs clk directory
 * @core: the clk being added to the debugfs clk directory
 *
 * Dynamically adds a clk to the debugfs clk directory if debugfs has been
 * initialized.  Otherwise it bails out early since the debugfs clk directory
 * will be created lazily by clk_debug_init as part of a late_initcall.
 */
static void clk_debug_register(struct clk_core *core)
{
	mutex_lock(&clk_debug_lock);
	hlist_add_head(&core->debug_node, &clk_debug_list);
	if (inited)
		clk_debug_create_one(core, rootdir);
	mutex_unlock(&clk_debug_lock);
}

 /**
 * clk_debug_unregister - remove a clk node from the debugfs clk directory
 * @core: the clk being removed from the debugfs clk directory
 *
 * Dynamically removes a clk and all its child nodes from the
 * debugfs clk directory if clk->dentry points to debugfs created by
 * clk_debug_register in __clk_core_init.
 */
static void clk_debug_unregister(struct clk_core *core)
{
	mutex_lock(&clk_debug_lock);
	hlist_del_init(&core->debug_node);
	debugfs_remove_recursive(core->dentry);
	core->dentry = NULL;
	mutex_unlock(&clk_debug_lock);
}

/**
 * clk_debug_init - lazily populate the debugfs clk directory
 *
 * clks are often initialized very early during boot before memory can be
 * dynamically allocated and well before debugfs is setup. This function
 * populates the debugfs clk directory once at boot-time when we know that
 * debugfs is setup. It should only be called once at boot-time, all other clks
 * added dynamically will be done so with clk_debug_register.
 */
static int __init clk_debug_init(void)
{
	struct clk_core *core;

	rootdir = debugfs_create_dir("clk", NULL);

	debugfs_create_file("clk_summary", 0444, rootdir, &all_lists,
			    &clk_summary_fops);
	debugfs_create_file("clk_dump", 0444, rootdir, &all_lists,
			    &clk_dump_fops);
	debugfs_create_file("clk_orphan_summary", 0444, rootdir, &orphan_list,
			    &clk_summary_fops);
	debugfs_create_file("clk_orphan_dump", 0444, rootdir, &orphan_list,
			    &clk_dump_fops);

	mutex_lock(&clk_debug_lock);
	hlist_for_each_entry(core, &clk_debug_list, debug_node)
		clk_debug_create_one(core, rootdir);

	inited = 1;
	mutex_unlock(&clk_debug_lock);

	return 0;
}
late_initcall(clk_debug_init);
#else
static inline void clk_debug_register(struct clk_core *core) { }
static inline void clk_debug_reparent(struct clk_core *core,
				      struct clk_core *new_parent)
{
}
static inline void clk_debug_unregister(struct clk_core *core)
{
}
#endif

/**
 * __clk_core_init - initialize the data structures in a struct clk_core
 * @core:	clk_core being initialized
 *
 * Initializes the lists in struct clk_core, queries the hardware for the
 * parent and rate and sets them both.
 */
static int __clk_core_init(struct clk_core *core)
{
	int i, ret;
	struct clk_core *orphan;
	struct hlist_node *tmp2;
	unsigned long rate;

	if (!core)
		return -EINVAL;

	clk_prepare_lock();

	ret = clk_pm_runtime_get(core);
	if (ret)
		goto unlock;

	/* check to see if a clock with this name is already registered */
	if (clk_core_lookup(core->name)) {
		pr_debug("%s: clk %s already initialized\n",
				__func__, core->name);
		ret = -EEXIST;
		goto out;
	}

	/* check that clk_ops are sane.  See Documentation/driver-api/clk.rst */
	if (core->ops->set_rate &&
	    !((core->ops->round_rate || core->ops->determine_rate) &&
	      core->ops->recalc_rate)) {
		pr_err("%s: %s must implement .round_rate or .determine_rate in addition to .recalc_rate\n",
		       __func__, core->name);
		ret = -EINVAL;
		goto out;
	}

	if (core->ops->set_parent && !core->ops->get_parent) {
		pr_err("%s: %s must implement .get_parent & .set_parent\n",
		       __func__, core->name);
		ret = -EINVAL;
		goto out;
	}

	if (core->num_parents > 1 && !core->ops->get_parent) {
		pr_err("%s: %s must implement .get_parent as it has multi parents\n",
		       __func__, core->name);
		ret = -EINVAL;
		goto out;
	}

	if (core->ops->set_rate_and_parent &&
			!(core->ops->set_parent && core->ops->set_rate)) {
		pr_err("%s: %s must implement .set_parent & .set_rate\n",
				__func__, core->name);
		ret = -EINVAL;
		goto out;
	}

	/* throw a WARN if any entries in parent_names are NULL */
	for (i = 0; i < core->num_parents; i++)
		WARN(!core->parent_names[i],
				"%s: invalid NULL in %s's .parent_names\n",
				__func__, core->name);

	core->parent = __clk_init_parent(core);

	/*
	 * Populate core->parent if parent has already been clk_core_init'd. If
	 * parent has not yet been clk_core_init'd then place clk in the orphan
	 * list.  If clk doesn't have any parents then place it in the root
	 * clk list.
	 *
	 * Every time a new clk is clk_init'd then we walk the list of orphan
	 * clocks and re-parent any that are children of the clock currently
	 * being clk_init'd.
	 */
	if (core->parent) {
		hlist_add_head(&core->child_node,
				&core->parent->children);
		core->orphan = core->parent->orphan;
	} else if (!core->num_parents) {
		hlist_add_head(&core->child_node, &clk_root_list);
		core->orphan = false;
	} else {
		hlist_add_head(&core->child_node, &clk_orphan_list);
		core->orphan = true;
	}

	/*
	 * optional platform-specific magic
	 *
	 * The .init callback is not used by any of the basic clock types, but
	 * exists for weird hardware that must perform initialization magic.
	 * Please consider other ways of solving initialization problems before
	 * using this callback, as its use is discouraged.
	 */
	if (core->ops->init)
		core->ops->init(core->hw);

	/*
	 * Set clk's accuracy.  The preferred method is to use
	 * .recalc_accuracy. For simple clocks and lazy developers the default
	 * fallback is to use the parent's accuracy.  If a clock doesn't have a
	 * parent (or is orphaned) then accuracy is set to zero (perfect
	 * clock).
	 */
	if (core->ops->recalc_accuracy)
		core->accuracy = core->ops->recalc_accuracy(core->hw,
					__clk_get_accuracy(core->parent));
	else if (core->parent)
		core->accuracy = core->parent->accuracy;
	else
		core->accuracy = 0;

	/*
	 * Set clk's phase.
	 * Since a phase is by definition relative to its parent, just
	 * query the current clock phase, or just assume it's in phase.
	 */
	if (core->ops->get_phase)
		core->phase = core->ops->get_phase(core->hw);
	else
		core->phase = 0;

	/*
	 * Set clk's duty cycle.
	 */
	clk_core_update_duty_cycle_nolock(core);

	/*
	 * Set clk's rate.  The preferred method is to use .recalc_rate.  For
	 * simple clocks and lazy developers the default fallback is to use the
	 * parent's rate.  If a clock doesn't have a parent (or is orphaned)
	 * then rate is set to zero.
	 */
	if (core->ops->recalc_rate)
		rate = core->ops->recalc_rate(core->hw,
				clk_core_get_rate_nolock(core->parent));
	else if (core->parent)
		rate = core->parent->rate;
	else
		rate = 0;
	core->rate = core->req_rate = rate;

	/*
	 * Enable CLK_IS_CRITICAL clocks so newly added critical clocks
	 * don't get accidentally disabled when walking the orphan tree and
	 * reparenting clocks
	 */
	if (core->flags & CLK_IS_CRITICAL) {
		unsigned long flags;

		clk_core_prepare(core);

		flags = clk_enable_lock();
		clk_core_enable(core);
		clk_enable_unlock(flags);
	}

	/*
	 * walk the list of orphan clocks and reparent any that newly finds a
	 * parent.
	 */
	hlist_for_each_entry_safe(orphan, tmp2, &clk_orphan_list, child_node) {
		struct clk_core *parent = __clk_init_parent(orphan);

		/*
		 * We need to use __clk_set_parent_before() and _after() to
		 * to properly migrate any prepare/enable count of the orphan
		 * clock. This is important for CLK_IS_CRITICAL clocks, which
		 * are enabled during init but might not have a parent yet.
		 */
		if (parent) {
			/* update the clk tree topology */
			__clk_set_parent_before(orphan, parent);
			__clk_set_parent_after(orphan, parent, NULL);
			__clk_recalc_accuracies(orphan);
			__clk_recalc_rates(orphan, 0);
		}
	}

	kref_init(&core->ref);
out:
	clk_pm_runtime_put(core);
unlock:
	clk_prepare_unlock();

	if (!ret)
		clk_debug_register(core);

	return ret;
}

struct clk *__clk_create_clk(struct clk_hw *hw, const char *dev_id,
			     const char *con_id)
{
	struct clk *clk;

	/* This is to allow this function to be chained to others */
	if (IS_ERR_OR_NULL(hw))
		return ERR_CAST(hw);

	clk = kzalloc(sizeof(*clk), GFP_KERNEL);
	if (!clk)
		return ERR_PTR(-ENOMEM);

	clk->core = hw->core;
	clk->dev_id = dev_id;
	clk->con_id = kstrdup_const(con_id, GFP_KERNEL);
	clk->max_rate = ULONG_MAX;

	clk_prepare_lock();
	hlist_add_head(&clk->clks_node, &hw->core->clks);
	clk_prepare_unlock();

	return clk;
}

void __clk_free_clk(struct clk *clk)
{
	clk_prepare_lock();
	hlist_del(&clk->clks_node);
	clk_prepare_unlock();

	kfree_const(clk->con_id);
	kfree(clk);
}

/**
 * clk_register - allocate a new clock, register it and return an opaque cookie
 * @dev: device that is registering this clock
 * @hw: link to hardware-specific clock data
 *
 * clk_register is the primary interface for populating the clock tree with new
 * clock nodes.  It returns a pointer to the newly allocated struct clk which
 * cannot be dereferenced by driver code but may be used in conjunction with the
 * rest of the clock API.  In the event of an error clk_register will return an
 * error code; drivers must test for an error code after calling clk_register.
 */
struct clk *clk_register(struct device *dev, struct clk_hw *hw)
{
	int i, ret;
	struct clk_core *core;

	core = kzalloc(sizeof(*core), GFP_KERNEL);
	if (!core) {
		ret = -ENOMEM;
		goto fail_out;
	}

	core->name = kstrdup_const(hw->init->name, GFP_KERNEL);
	if (!core->name) {
		ret = -ENOMEM;
		goto fail_name;
	}

	if (WARN_ON(!hw->init->ops)) {
		ret = -EINVAL;
		goto fail_ops;
	}
	core->ops = hw->init->ops;

	if (dev && pm_runtime_enabled(dev))
		core->dev = dev;
	if (dev && dev->driver)
		core->owner = dev->driver->owner;
	core->hw = hw;
	core->flags = hw->init->flags;
	core->num_parents = hw->init->num_parents;
	core->min_rate = 0;
	core->max_rate = ULONG_MAX;
	hw->core = core;

	/* allocate local copy in case parent_names is __initdata */
	core->parent_names = kcalloc(core->num_parents, sizeof(char *),
					GFP_KERNEL);

	if (!core->parent_names) {
		ret = -ENOMEM;
		goto fail_parent_names;
	}


	/* copy each string name in case parent_names is __initdata */
	for (i = 0; i < core->num_parents; i++) {
		core->parent_names[i] = kstrdup_const(hw->init->parent_names[i],
						GFP_KERNEL);
		if (!core->parent_names[i]) {
			ret = -ENOMEM;
			goto fail_parent_names_copy;
		}
	}

	/* avoid unnecessary string look-ups of clk_core's possible parents. */
	core->parents = kcalloc(core->num_parents, sizeof(*core->parents),
				GFP_KERNEL);
	if (!core->parents) {
		ret = -ENOMEM;
		goto fail_parents;
	};

	INIT_HLIST_HEAD(&core->clks);

	hw->clk = __clk_create_clk(hw, NULL, NULL);
	if (IS_ERR(hw->clk)) {
		ret = PTR_ERR(hw->clk);
		goto fail_parents;
	}

	ret = __clk_core_init(core);
	if (!ret)
		return hw->clk;

	__clk_free_clk(hw->clk);
	hw->clk = NULL;

fail_parents:
	kfree(core->parents);
fail_parent_names_copy:
	while (--i >= 0)
		kfree_const(core->parent_names[i]);
	kfree(core->parent_names);
fail_parent_names:
fail_ops:
	kfree_const(core->name);
fail_name:
	kfree(core);
fail_out:
	return ERR_PTR(ret);
}
EXPORT_SYMBOL_GPL(clk_register);

/**
 * clk_hw_register - register a clk_hw and return an error code
 * @dev: device that is registering this clock
 * @hw: link to hardware-specific clock data
 *
 * clk_hw_register is the primary interface for populating the clock tree with
 * new clock nodes. It returns an integer equal to zero indicating success or
 * less than zero indicating failure. Drivers must test for an error code after
 * calling clk_hw_register().
 */
int clk_hw_register(struct device *dev, struct clk_hw *hw)
{
	return PTR_ERR_OR_ZERO(clk_register(dev, hw));
}
EXPORT_SYMBOL_GPL(clk_hw_register);

/* Free memory allocated for a clock. */
static void __clk_release(struct kref *ref)
{
	struct clk_core *core = container_of(ref, struct clk_core, ref);
	int i = core->num_parents;

	lockdep_assert_held(&prepare_lock);

	kfree(core->parents);
	while (--i >= 0)
		kfree_const(core->parent_names[i]);

	kfree(core->parent_names);
	kfree_const(core->name);
	kfree(core);
}

/*
 * Empty clk_ops for unregistered clocks. These are used temporarily
 * after clk_unregister() was called on a clock and until last clock
 * consumer calls clk_put() and the struct clk object is freed.
 */
static int clk_nodrv_prepare_enable(struct clk_hw *hw)
{
	return -ENXIO;
}

static void clk_nodrv_disable_unprepare(struct clk_hw *hw)
{
	WARN_ON_ONCE(1);
}

static int clk_nodrv_set_rate(struct clk_hw *hw, unsigned long rate,
					unsigned long parent_rate)
{
	return -ENXIO;
}

static int clk_nodrv_set_parent(struct clk_hw *hw, u8 index)
{
	return -ENXIO;
}

static const struct clk_ops clk_nodrv_ops = {
	.enable		= clk_nodrv_prepare_enable,
	.disable	= clk_nodrv_disable_unprepare,
	.prepare	= clk_nodrv_prepare_enable,
	.unprepare	= clk_nodrv_disable_unprepare,
	.set_rate	= clk_nodrv_set_rate,
	.set_parent	= clk_nodrv_set_parent,
};

/**
 * clk_unregister - unregister a currently registered clock
 * @clk: clock to unregister
 */
void clk_unregister(struct clk *clk)
{
	unsigned long flags;

	if (!clk || WARN_ON_ONCE(IS_ERR(clk)))
		return;

	clk_debug_unregister(clk->core);

	clk_prepare_lock();

	if (clk->core->ops == &clk_nodrv_ops) {
		pr_err("%s: unregistered clock: %s\n", __func__,
		       clk->core->name);
		goto unlock;
	}
	/*
	 * Assign empty clock ops for consumers that might still hold
	 * a reference to this clock.
	 */
	flags = clk_enable_lock();
	clk->core->ops = &clk_nodrv_ops;
	clk_enable_unlock(flags);

	if (!hlist_empty(&clk->core->children)) {
		struct clk_core *child;
		struct hlist_node *t;

		/* Reparent all children to the orphan list. */
		hlist_for_each_entry_safe(child, t, &clk->core->children,
					  child_node)
			clk_core_set_parent_nolock(child, NULL);
	}

	hlist_del_init(&clk->core->child_node);

	if (clk->core->prepare_count)
		pr_warn("%s: unregistering prepared clock: %s\n",
					__func__, clk->core->name);

	if (clk->core->protect_count)
		pr_warn("%s: unregistering protected clock: %s\n",
					__func__, clk->core->name);

	kref_put(&clk->core->ref, __clk_release);
unlock:
	clk_prepare_unlock();
}
EXPORT_SYMBOL_GPL(clk_unregister);

/**
 * clk_hw_unregister - unregister a currently registered clk_hw
 * @hw: hardware-specific clock data to unregister
 */
void clk_hw_unregister(struct clk_hw *hw)
{
	clk_unregister(hw->clk);
}
EXPORT_SYMBOL_GPL(clk_hw_unregister);

static void devm_clk_release(struct device *dev, void *res)
{
	clk_unregister(*(struct clk **)res);
}

static void devm_clk_hw_release(struct device *dev, void *res)
{
	clk_hw_unregister(*(struct clk_hw **)res);
}

/**
 * devm_clk_register - resource managed clk_register()
 * @dev: device that is registering this clock
 * @hw: link to hardware-specific clock data
 *
 * Managed clk_register(). Clocks returned from this function are
 * automatically clk_unregister()ed on driver detach. See clk_register() for
 * more information.
 */
struct clk *devm_clk_register(struct device *dev, struct clk_hw *hw)
{
	struct clk *clk;
	struct clk **clkp;

	clkp = devres_alloc(devm_clk_release, sizeof(*clkp), GFP_KERNEL);
	if (!clkp)
		return ERR_PTR(-ENOMEM);

	clk = clk_register(dev, hw);
	if (!IS_ERR(clk)) {
		*clkp = clk;
		devres_add(dev, clkp);
	} else {
		devres_free(clkp);
	}

	return clk;
}
EXPORT_SYMBOL_GPL(devm_clk_register);

/**
 * devm_clk_hw_register - resource managed clk_hw_register()
 * @dev: device that is registering this clock
 * @hw: link to hardware-specific clock data
 *
 * Managed clk_hw_register(). Clocks registered by this function are
 * automatically clk_hw_unregister()ed on driver detach. See clk_hw_register()
 * for more information.
 */
int devm_clk_hw_register(struct device *dev, struct clk_hw *hw)
{
	struct clk_hw **hwp;
	int ret;

	hwp = devres_alloc(devm_clk_hw_release, sizeof(*hwp), GFP_KERNEL);
	if (!hwp)
		return -ENOMEM;

	ret = clk_hw_register(dev, hw);
	if (!ret) {
		*hwp = hw;
		devres_add(dev, hwp);
	} else {
		devres_free(hwp);
	}

	return ret;
}
EXPORT_SYMBOL_GPL(devm_clk_hw_register);

static int devm_clk_match(struct device *dev, void *res, void *data)
{
	struct clk *c = res;
	if (WARN_ON(!c))
		return 0;
	return c == data;
}

static int devm_clk_hw_match(struct device *dev, void *res, void *data)
{
	struct clk_hw *hw = res;

	if (WARN_ON(!hw))
		return 0;
	return hw == data;
}

/**
 * devm_clk_unregister - resource managed clk_unregister()
 * @clk: clock to unregister
 *
 * Deallocate a clock allocated with devm_clk_register(). Normally
 * this function will not need to be called and the resource management
 * code will ensure that the resource is freed.
 */
void devm_clk_unregister(struct device *dev, struct clk *clk)
{
	WARN_ON(devres_release(dev, devm_clk_release, devm_clk_match, clk));
}
EXPORT_SYMBOL_GPL(devm_clk_unregister);

/**
 * devm_clk_hw_unregister - resource managed clk_hw_unregister()
 * @dev: device that is unregistering the hardware-specific clock data
 * @hw: link to hardware-specific clock data
 *
 * Unregister a clk_hw registered with devm_clk_hw_register(). Normally
 * this function will not need to be called and the resource management
 * code will ensure that the resource is freed.
 */
void devm_clk_hw_unregister(struct device *dev, struct clk_hw *hw)
{
	WARN_ON(devres_release(dev, devm_clk_hw_release, devm_clk_hw_match,
				hw));
}
EXPORT_SYMBOL_GPL(devm_clk_hw_unregister);

/*
 * clkdev helpers
 */
int __clk_get(struct clk *clk)
{
	struct clk_core *core = !clk ? NULL : clk->core;

	if (core) {
		if (!try_module_get(core->owner))
			return 0;

		kref_get(&core->ref);
	}
	return 1;
}

void __clk_put(struct clk *clk)
{
	struct module *owner;

	if (!clk || WARN_ON_ONCE(IS_ERR(clk)))
		return;

	clk_prepare_lock();

	/*
	 * Before calling clk_put, all calls to clk_rate_exclusive_get() from a
	 * given user should be balanced with calls to clk_rate_exclusive_put()
	 * and by that same consumer
	 */
	if (WARN_ON(clk->exclusive_count)) {
		/* We voiced our concern, let's sanitize the situation */
		clk->core->protect_count -= (clk->exclusive_count - 1);
		clk_core_rate_unprotect(clk->core);
		clk->exclusive_count = 0;
	}

	hlist_del(&clk->clks_node);
	if (clk->min_rate > clk->core->req_rate ||
	    clk->max_rate < clk->core->req_rate)
		clk_core_set_rate_nolock(clk->core, clk->core->req_rate);

	owner = clk->core->owner;
	kref_put(&clk->core->ref, __clk_release);

	clk_prepare_unlock();

	module_put(owner);

	kfree(clk);
}

/***        clk rate change notifiers        ***/

/**
 * clk_notifier_register - add a clk rate change notifier
 * @clk: struct clk * to watch
 * @nb: struct notifier_block * with callback info
 *
 * Request notification when clk's rate changes.  This uses an SRCU
 * notifier because we want it to block and notifier unregistrations are
 * uncommon.  The callbacks associated with the notifier must not
 * re-enter into the clk framework by calling any top-level clk APIs;
 * this will cause a nested prepare_lock mutex.
 *
 * In all notification cases (pre, post and abort rate change) the original
 * clock rate is passed to the callback via struct clk_notifier_data.old_rate
 * and the new frequency is passed via struct clk_notifier_data.new_rate.
 *
 * clk_notifier_register() must be called from non-atomic context.
 * Returns -EINVAL if called with null arguments, -ENOMEM upon
 * allocation failure; otherwise, passes along the return value of
 * srcu_notifier_chain_register().
 */
int clk_notifier_register(struct clk *clk, struct notifier_block *nb)
{
	struct clk_notifier *cn;
	int ret = -ENOMEM;

	if (!clk || !nb)
		return -EINVAL;

	clk_prepare_lock();

	/* search the list of notifiers for this clk */
	list_for_each_entry(cn, &clk_notifier_list, node)
		if (cn->clk == clk)
			break;

	/* if clk wasn't in the notifier list, allocate new clk_notifier */
	if (cn->clk != clk) {
		cn = kzalloc(sizeof(*cn), GFP_KERNEL);
		if (!cn)
			goto out;

		cn->clk = clk;
		srcu_init_notifier_head(&cn->notifier_head);

		list_add(&cn->node, &clk_notifier_list);
	}

	ret = srcu_notifier_chain_register(&cn->notifier_head, nb);

	clk->core->notifier_count++;

out:
	clk_prepare_unlock();

	return ret;
}
EXPORT_SYMBOL_GPL(clk_notifier_register);

/**
 * clk_notifier_unregister - remove a clk rate change notifier
 * @clk: struct clk *
 * @nb: struct notifier_block * with callback info
 *
 * Request no further notification for changes to 'clk' and frees memory
 * allocated in clk_notifier_register.
 *
 * Returns -EINVAL if called with null arguments; otherwise, passes
 * along the return value of srcu_notifier_chain_unregister().
 */
int clk_notifier_unregister(struct clk *clk, struct notifier_block *nb)
{
	struct clk_notifier *cn = NULL;
	int ret = -EINVAL;

	if (!clk || !nb)
		return -EINVAL;

	clk_prepare_lock();

	list_for_each_entry(cn, &clk_notifier_list, node)
		if (cn->clk == clk)
			break;

	if (cn->clk == clk) {
		ret = srcu_notifier_chain_unregister(&cn->notifier_head, nb);

		clk->core->notifier_count--;

		/* XXX the notifier code should handle this better */
		if (!cn->notifier_head.head) {
			srcu_cleanup_notifier_head(&cn->notifier_head);
			list_del(&cn->node);
			kfree(cn);
		}

	} else {
		ret = -ENOENT;
	}

	clk_prepare_unlock();

	return ret;
}
EXPORT_SYMBOL_GPL(clk_notifier_unregister);

#ifdef CONFIG_OF
/**
 * struct of_clk_provider - Clock provider registration structure
 * @link: Entry in global list of clock providers
 * @node: Pointer to device tree node of clock provider
 * @get: Get clock callback.  Returns NULL or a struct clk for the
 *       given clock specifier
 * @data: context pointer to be passed into @get callback
 */
struct of_clk_provider {
	struct list_head link;

	struct device_node *node;
	struct clk *(*get)(struct of_phandle_args *clkspec, void *data);
	struct clk_hw *(*get_hw)(struct of_phandle_args *clkspec, void *data);
	void *data;
};

static const struct of_device_id __clk_of_table_sentinel
	__used __section(__clk_of_table_end);

static LIST_HEAD(of_clk_providers);
static DEFINE_MUTEX(of_clk_mutex);

struct clk *of_clk_src_simple_get(struct of_phandle_args *clkspec,
				     void *data)
{
	return data;
}
EXPORT_SYMBOL_GPL(of_clk_src_simple_get);

struct clk_hw *of_clk_hw_simple_get(struct of_phandle_args *clkspec, void *data)
{
	return data;
}
EXPORT_SYMBOL_GPL(of_clk_hw_simple_get);

struct clk *of_clk_src_onecell_get(struct of_phandle_args *clkspec, void *data)
{
	struct clk_onecell_data *clk_data = data;
	unsigned int idx = clkspec->args[0];

	if (idx >= clk_data->clk_num) {
		pr_err("%s: invalid clock index %u\n", __func__, idx);
		return ERR_PTR(-EINVAL);
	}

	return clk_data->clks[idx];
}
EXPORT_SYMBOL_GPL(of_clk_src_onecell_get);

struct clk_hw *
of_clk_hw_onecell_get(struct of_phandle_args *clkspec, void *data)
{
	struct clk_hw_onecell_data *hw_data = data;
	unsigned int idx = clkspec->args[0];

	if (idx >= hw_data->num) {
		pr_err("%s: invalid index %u\n", __func__, idx);
		return ERR_PTR(-EINVAL);
	}

	return hw_data->hws[idx];
}
EXPORT_SYMBOL_GPL(of_clk_hw_onecell_get);

/**
 * of_clk_add_provider() - Register a clock provider for a node
 * @np: Device node pointer associated with clock provider
 * @clk_src_get: callback for decoding clock
 * @data: context pointer for @clk_src_get callback.
 */
int of_clk_add_provider(struct device_node *np,
			struct clk *(*clk_src_get)(struct of_phandle_args *clkspec,
						   void *data),
			void *data)
{
	struct of_clk_provider *cp;
	int ret;

	cp = kzalloc(sizeof(*cp), GFP_KERNEL);
	if (!cp)
		return -ENOMEM;

	cp->node = of_node_get(np);
	cp->data = data;
	cp->get = clk_src_get;

	mutex_lock(&of_clk_mutex);
	list_add(&cp->link, &of_clk_providers);
	mutex_unlock(&of_clk_mutex);
	pr_debug("Added clock from %pOF\n", np);

	ret = of_clk_set_defaults(np, true);
	if (ret < 0)
		of_clk_del_provider(np);

	return ret;
}
EXPORT_SYMBOL_GPL(of_clk_add_provider);

/**
 * of_clk_add_hw_provider() - Register a clock provider for a node
 * @np: Device node pointer associated with clock provider
 * @get: callback for decoding clk_hw
 * @data: context pointer for @get callback.
 */
int of_clk_add_hw_provider(struct device_node *np,
			   struct clk_hw *(*get)(struct of_phandle_args *clkspec,
						 void *data),
			   void *data)
{
	struct of_clk_provider *cp;
	int ret;

	cp = kzalloc(sizeof(*cp), GFP_KERNEL);
	if (!cp)
		return -ENOMEM;

	cp->node = of_node_get(np);
	cp->data = data;
	cp->get_hw = get;

	mutex_lock(&of_clk_mutex);
	list_add(&cp->link, &of_clk_providers);
	mutex_unlock(&of_clk_mutex);
	pr_debug("Added clk_hw provider from %pOF\n", np);

	ret = of_clk_set_defaults(np, true);
	if (ret < 0)
		of_clk_del_provider(np);

	return ret;
}
EXPORT_SYMBOL_GPL(of_clk_add_hw_provider);

static void devm_of_clk_release_provider(struct device *dev, void *res)
{
	of_clk_del_provider(*(struct device_node **)res);
}

int devm_of_clk_add_hw_provider(struct device *dev,
			struct clk_hw *(*get)(struct of_phandle_args *clkspec,
					      void *data),
			void *data)
{
	struct device_node **ptr, *np;
	int ret;

	ptr = devres_alloc(devm_of_clk_release_provider, sizeof(*ptr),
			   GFP_KERNEL);
	if (!ptr)
		return -ENOMEM;

	np = dev->of_node;
	ret = of_clk_add_hw_provider(np, get, data);
	if (!ret) {
		*ptr = np;
		devres_add(dev, ptr);
	} else {
		devres_free(ptr);
	}

	return ret;
}
EXPORT_SYMBOL_GPL(devm_of_clk_add_hw_provider);

/**
 * of_clk_del_provider() - Remove a previously registered clock provider
 * @np: Device node pointer associated with clock provider
 */
void of_clk_del_provider(struct device_node *np)
{
	struct of_clk_provider *cp;

	mutex_lock(&of_clk_mutex);
	list_for_each_entry(cp, &of_clk_providers, link) {
		if (cp->node == np) {
			list_del(&cp->link);
			of_node_put(cp->node);
			kfree(cp);
			break;
		}
	}
	mutex_unlock(&of_clk_mutex);
}
EXPORT_SYMBOL_GPL(of_clk_del_provider);

static int devm_clk_provider_match(struct device *dev, void *res, void *data)
{
	struct device_node **np = res;

	if (WARN_ON(!np || !*np))
		return 0;

	return *np == data;
}

void devm_of_clk_del_provider(struct device *dev)
{
	int ret;

	ret = devres_release(dev, devm_of_clk_release_provider,
			     devm_clk_provider_match, dev->of_node);

	WARN_ON(ret);
}
EXPORT_SYMBOL(devm_of_clk_del_provider);

static struct clk_hw *
__of_clk_get_hw_from_provider(struct of_clk_provider *provider,
			      struct of_phandle_args *clkspec)
{
	struct clk *clk;

	if (provider->get_hw)
		return provider->get_hw(clkspec, provider->data);

	clk = provider->get(clkspec, provider->data);
	if (IS_ERR(clk))
		return ERR_CAST(clk);
	return __clk_get_hw(clk);
}

struct clk *__of_clk_get_from_provider(struct of_phandle_args *clkspec,
				       const char *dev_id, const char *con_id)
{
	struct of_clk_provider *provider;
	struct clk *clk = ERR_PTR(-EPROBE_DEFER);
	struct clk_hw *hw;

	if (!clkspec)
		return ERR_PTR(-EINVAL);

	/* Check if we have such a provider in our array */
	mutex_lock(&of_clk_mutex);
	list_for_each_entry(provider, &of_clk_providers, link) {
		if (provider->node == clkspec->np) {
			hw = __of_clk_get_hw_from_provider(provider, clkspec);
			clk = __clk_create_clk(hw, dev_id, con_id);
		}

		if (!IS_ERR(clk)) {
			if (!__clk_get(clk)) {
				__clk_free_clk(clk);
				clk = ERR_PTR(-ENOENT);
			}

			break;
		}
	}
	mutex_unlock(&of_clk_mutex);

	return clk;
}

/**
 * of_clk_get_from_provider() - Lookup a clock from a clock provider
 * @clkspec: pointer to a clock specifier data structure
 *
 * This function looks up a struct clk from the registered list of clock
 * providers, an input is a clock specifier data structure as returned
 * from the of_parse_phandle_with_args() function call.
 */
struct clk *of_clk_get_from_provider(struct of_phandle_args *clkspec)
{
	return __of_clk_get_from_provider(clkspec, NULL, __func__);
}
EXPORT_SYMBOL_GPL(of_clk_get_from_provider);

/**
 * of_clk_get_parent_count() - Count the number of clocks a device node has
 * @np: device node to count
 *
 * Returns: The number of clocks that are possible parents of this node
 */
unsigned int of_clk_get_parent_count(struct device_node *np)
{
	int count;

	count = of_count_phandle_with_args(np, "clocks", "#clock-cells");
	if (count < 0)
		return 0;

	return count;
}
EXPORT_SYMBOL_GPL(of_clk_get_parent_count);

const char *of_clk_get_parent_name(struct device_node *np, int index)
{
	struct of_phandle_args clkspec;
	struct property *prop;
	const char *clk_name;
	const __be32 *vp;
	u32 pv;
	int rc;
	int count;
	struct clk *clk;

	rc = of_parse_phandle_with_args(np, "clocks", "#clock-cells", index,
					&clkspec);
	if (rc)
		return NULL;

	index = clkspec.args_count ? clkspec.args[0] : 0;
	count = 0;

	/* if there is an indices property, use it to transfer the index
	 * specified into an array offset for the clock-output-names property.
	 */
	of_property_for_each_u32(clkspec.np, "clock-indices", prop, vp, pv) {
		if (index == pv) {
			index = count;
			break;
		}
		count++;
	}
	/* We went off the end of 'clock-indices' without finding it */
	if (prop && !vp)
		return NULL;

	if (of_property_read_string_index(clkspec.np, "clock-output-names",
					  index,
					  &clk_name) < 0) {
		/*
		 * Best effort to get the name if the clock has been
		 * registered with the framework. If the clock isn't
		 * registered, we return the node name as the name of
		 * the clock as long as #clock-cells = 0.
		 */
		clk = of_clk_get_from_provider(&clkspec);
		if (IS_ERR(clk)) {
			if (clkspec.args_count == 0)
				clk_name = clkspec.np->name;
			else
				clk_name = NULL;
		} else {
			clk_name = __clk_get_name(clk);
			clk_put(clk);
		}
	}


	of_node_put(clkspec.np);
	return clk_name;
}
EXPORT_SYMBOL_GPL(of_clk_get_parent_name);

/**
 * of_clk_parent_fill() - Fill @parents with names of @np's parents and return
 * number of parents
 * @np: Device node pointer associated with clock provider
 * @parents: pointer to char array that hold the parents' names
 * @size: size of the @parents array
 *
 * Return: number of parents for the clock node.
 */
int of_clk_parent_fill(struct device_node *np, const char **parents,
		       unsigned int size)
{
	unsigned int i = 0;

	while (i < size && (parents[i] = of_clk_get_parent_name(np, i)) != NULL)
		i++;

	return i;
}
EXPORT_SYMBOL_GPL(of_clk_parent_fill);

struct clock_provider {
	void (*clk_init_cb)(struct device_node *);
	struct device_node *np;
	struct list_head node;
};

/*
 * This function looks for a parent clock. If there is one, then it
 * checks that the provider for this parent clock was initialized, in
 * this case the parent clock will be ready.
 */
static int parent_ready(struct device_node *np)
{
	int i = 0;

	while (true) {
		struct clk *clk = of_clk_get(np, i);

		/* this parent is ready we can check the next one */
		if (!IS_ERR(clk)) {
			clk_put(clk);
			i++;
			continue;
		}

		/* at least one parent is not ready, we exit now */
		if (PTR_ERR(clk) == -EPROBE_DEFER)
			return 0;

		/*
		 * Here we make assumption that the device tree is
		 * written correctly. So an error means that there is
		 * no more parent. As we didn't exit yet, then the
		 * previous parent are ready. If there is no clock
		 * parent, no need to wait for them, then we can
		 * consider their absence as being ready
		 */
		return 1;
	}
}

/**
 * of_clk_detect_critical() - set CLK_IS_CRITICAL flag from Device Tree
 * @np: Device node pointer associated with clock provider
 * @index: clock index
 * @flags: pointer to top-level framework flags
 *
 * Detects if the clock-critical property exists and, if so, sets the
 * corresponding CLK_IS_CRITICAL flag.
 *
 * Do not use this function. It exists only for legacy Device Tree
 * bindings, such as the one-clock-per-node style that are outdated.
 * Those bindings typically put all clock data into .dts and the Linux
 * driver has no clock data, thus making it impossible to set this flag
 * correctly from the driver. Only those drivers may call
 * of_clk_detect_critical from their setup functions.
 *
 * Return: error code or zero on success
 */
int of_clk_detect_critical(struct device_node *np,
					  int index, unsigned long *flags)
{
	struct property *prop;
	const __be32 *cur;
	uint32_t idx;

	if (!np || !flags)
		return -EINVAL;

	of_property_for_each_u32(np, "clock-critical", prop, cur, idx)
		if (index == idx)
			*flags |= CLK_IS_CRITICAL;

	return 0;
}

/**
 * of_clk_init() - Scan and init clock providers from the DT
 * @matches: array of compatible values and init functions for providers.
 *
 * This function scans the device tree for matching clock providers
 * and calls their initialization functions. It also does it by trying
 * to follow the dependencies.
 */
void __init of_clk_init(const struct of_device_id *matches)
{
	const struct of_device_id *match;
	struct device_node *np;
	struct clock_provider *clk_provider, *next;
	bool is_init_done;
	bool force = false;
	LIST_HEAD(clk_provider_list);

	if (!matches)
		matches = &__clk_of_table;

	/* First prepare the list of the clocks providers */
	for_each_matching_node_and_match(np, matches, &match) {
		struct clock_provider *parent;

		if (!of_device_is_available(np))
			continue;

		parent = kzalloc(sizeof(*parent), GFP_KERNEL);
		if (!parent) {
			list_for_each_entry_safe(clk_provider, next,
						 &clk_provider_list, node) {
				list_del(&clk_provider->node);
				of_node_put(clk_provider->np);
				kfree(clk_provider);
			}
			of_node_put(np);
			return;
		}

		parent->clk_init_cb = match->data;
		parent->np = of_node_get(np);
		list_add_tail(&parent->node, &clk_provider_list);
	}

	while (!list_empty(&clk_provider_list)) {
		is_init_done = false;
		list_for_each_entry_safe(clk_provider, next,
					&clk_provider_list, node) {
			if (force || parent_ready(clk_provider->np)) {

				/* Don't populate platform devices */
				of_node_set_flag(clk_provider->np,
						 OF_POPULATED);

				clk_provider->clk_init_cb(clk_provider->np);
				of_clk_set_defaults(clk_provider->np, true);

				list_del(&clk_provider->node);
				of_node_put(clk_provider->np);
				kfree(clk_provider);
				is_init_done = true;
			}
		}

		/*
		 * We didn't manage to initialize any of the
		 * remaining providers during the last loop, so now we
		 * initialize all the remaining ones unconditionally
		 * in case the clock parent was not mandatory
		 */
		if (!is_init_done)
			force = true;
	}
}
#endif<|MERGE_RESOLUTION|>--- conflicted
+++ resolved
@@ -2780,10 +2780,6 @@
 }
 DEFINE_SHOW_ATTRIBUTE(possible_parents);
 
-<<<<<<< HEAD
-static void clk_debug_create_one(struct clk_core *core, struct dentry *pdentry)
-{
-=======
 static int clk_duty_cycle_show(struct seq_file *s, void *data)
 {
 	struct clk_core *core = s->private;
@@ -2797,30 +2793,10 @@
 
 static void clk_debug_create_one(struct clk_core *core, struct dentry *pdentry)
 {
->>>>>>> f2cf0ef7
 	struct dentry *root;
 
 	if (!core || !pdentry)
 		return;
-<<<<<<< HEAD
-
-	root = debugfs_create_dir(core->name, pdentry);
-	core->dentry = root;
-
-	debugfs_create_ulong("clk_rate", 0444, root, &core->rate);
-	debugfs_create_ulong("clk_accuracy", 0444, root, &core->accuracy);
-	debugfs_create_u32("clk_phase", 0444, root, &core->phase);
-	debugfs_create_file("clk_flags", 0444, root, core, &clk_flags_fops);
-	debugfs_create_u32("clk_prepare_count", 0444, root, &core->prepare_count);
-	debugfs_create_u32("clk_enable_count", 0444, root, &core->enable_count);
-	debugfs_create_u32("clk_protect_count", 0444, root, &core->protect_count);
-	debugfs_create_u32("clk_notifier_count", 0444, root, &core->notifier_count);
-
-	if (core->num_parents > 1)
-		debugfs_create_file("clk_possible_parents", 0444, root, core,
-				    &possible_parents_fops);
-
-=======
 
 	root = debugfs_create_dir(core->name, pdentry);
 	core->dentry = root;
@@ -2840,7 +2816,6 @@
 		debugfs_create_file("clk_possible_parents", 0444, root, core,
 				    &possible_parents_fops);
 
->>>>>>> f2cf0ef7
 	if (core->ops->debug_init)
 		core->ops->debug_init(core->hw, core->dentry);
 }
