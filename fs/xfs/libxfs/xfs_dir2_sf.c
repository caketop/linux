--- conflicted
+++ resolved
@@ -632,42 +632,19 @@
 /* Verify the consistency of an inline directory. */
 int
 xfs_dir2_sf_verify(
-<<<<<<< HEAD
-	struct xfs_mount		*mp,
-	struct xfs_dir2_sf_hdr		*sfp,
-	int				size)
-{
-=======
 	struct xfs_inode		*ip)
 {
 	struct xfs_mount		*mp = ip->i_mount;
 	struct xfs_dir2_sf_hdr		*sfp;
->>>>>>> 20d5c84b
 	struct xfs_dir2_sf_entry	*sfep;
 	struct xfs_dir2_sf_entry	*next_sfep;
 	char				*endp;
 	const struct xfs_dir_ops	*dops;
-<<<<<<< HEAD
-=======
 	struct xfs_ifork		*ifp;
->>>>>>> 20d5c84b
 	xfs_ino_t			ino;
 	int				i;
 	int				i8count;
 	int				offset;
-<<<<<<< HEAD
-	__uint8_t			filetype;
-
-	dops = xfs_dir_get_ops(mp, NULL);
-
-	/*
-	 * Give up if the directory is way too short.
-	 */
-	XFS_WANT_CORRUPTED_RETURN(mp, size >
-			offsetof(struct xfs_dir2_sf_hdr, parent));
-	XFS_WANT_CORRUPTED_RETURN(mp, size >=
-			xfs_dir2_sf_hdr_size(sfp->i8count));
-=======
 	int				size;
 	int				error;
 	__uint8_t			filetype;
@@ -689,20 +666,15 @@
 	if (size <= offsetof(struct xfs_dir2_sf_hdr, parent) ||
 	    size < xfs_dir2_sf_hdr_size(sfp->i8count))
 		return -EFSCORRUPTED;
->>>>>>> 20d5c84b
 
 	endp = (char *)sfp + size;
 
 	/* Check .. entry */
 	ino = dops->sf_get_parent_ino(sfp);
 	i8count = ino > XFS_DIR2_MAX_SHORT_INUM;
-<<<<<<< HEAD
-	XFS_WANT_CORRUPTED_RETURN(mp, !xfs_dir_ino_validate(mp, ino));
-=======
 	error = xfs_dir_ino_validate(mp, ino);
 	if (error)
 		return error;
->>>>>>> 20d5c84b
 	offset = dops->data_first_offset;
 
 	/* Check all reported entries */
@@ -713,21 +685,12 @@
 		 * Check the fixed-offset parts of the structure are
 		 * within the data buffer.
 		 */
-<<<<<<< HEAD
-		XFS_WANT_CORRUPTED_RETURN(mp,
-				((char *)sfep + sizeof(*sfep)) < endp);
-
-		/* Don't allow names with known bad length. */
-		XFS_WANT_CORRUPTED_RETURN(mp, sfep->namelen > 0);
-		XFS_WANT_CORRUPTED_RETURN(mp, sfep->namelen < MAXNAMELEN);
-=======
 		if (((char *)sfep + sizeof(*sfep)) >= endp)
 			return -EFSCORRUPTED;
 
 		/* Don't allow names with known bad length. */
 		if (sfep->namelen == 0)
 			return -EFSCORRUPTED;
->>>>>>> 20d5c84b
 
 		/*
 		 * Check that the variable-length part of the structure is
@@ -735,31 +698,16 @@
 		 * name component, so nextentry is an acceptable test.
 		 */
 		next_sfep = dops->sf_nextentry(sfp, sfep);
-<<<<<<< HEAD
-		XFS_WANT_CORRUPTED_RETURN(mp, endp >= (char *)next_sfep);
-
-		/* Check that the offsets always increase. */
-		XFS_WANT_CORRUPTED_RETURN(mp,
-				xfs_dir2_sf_get_offset(sfep) >= offset);
-=======
 		if (endp < (char *)next_sfep)
 			return -EFSCORRUPTED;
 
 		/* Check that the offsets always increase. */
 		if (xfs_dir2_sf_get_offset(sfep) < offset)
 			return -EFSCORRUPTED;
->>>>>>> 20d5c84b
 
 		/* Check the inode number. */
 		ino = dops->sf_get_ino(sfp, sfep);
 		i8count += ino > XFS_DIR2_MAX_SHORT_INUM;
-<<<<<<< HEAD
-		XFS_WANT_CORRUPTED_RETURN(mp, !xfs_dir_ino_validate(mp, ino));
-
-		/* Check the file type. */
-		filetype = dops->sf_get_ftype(sfep);
-		XFS_WANT_CORRUPTED_RETURN(mp, filetype < XFS_DIR3_FT_MAX);
-=======
 		error = xfs_dir_ino_validate(mp, ino);
 		if (error)
 			return error;
@@ -768,22 +716,12 @@
 		filetype = dops->sf_get_ftype(sfep);
 		if (filetype >= XFS_DIR3_FT_MAX)
 			return -EFSCORRUPTED;
->>>>>>> 20d5c84b
 
 		offset = xfs_dir2_sf_get_offset(sfep) +
 				dops->data_entsize(sfep->namelen);
 
 		sfep = next_sfep;
 	}
-<<<<<<< HEAD
-	XFS_WANT_CORRUPTED_RETURN(mp, i8count == sfp->i8count);
-	XFS_WANT_CORRUPTED_RETURN(mp, (void *)sfep == (void *)endp);
-
-	/* Make sure this whole thing ought to be in local format. */
-	XFS_WANT_CORRUPTED_RETURN(mp, offset +
-	       (sfp->count + 2) * (uint)sizeof(xfs_dir2_leaf_entry_t) +
-	       (uint)sizeof(xfs_dir2_block_tail_t) <= mp->m_dir_geo->blksize);
-=======
 	if (i8count != sfp->i8count)
 		return -EFSCORRUPTED;
 	if ((void *)sfep != (void *)endp)
@@ -793,7 +731,6 @@
 	if (offset + (sfp->count + 2) * (uint)sizeof(xfs_dir2_leaf_entry_t) +
 	    (uint)sizeof(xfs_dir2_block_tail_t) > mp->m_dir_geo->blksize)
 		return -EFSCORRUPTED;
->>>>>>> 20d5c84b
 
 	return 0;
 }
