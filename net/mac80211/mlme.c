/*
 * BSS client mode implementation
 * Copyright 2003-2008, Jouni Malinen <j@w1.fi>
 * Copyright 2004, Instant802 Networks, Inc.
 * Copyright 2005, Devicescape Software, Inc.
 * Copyright 2006-2007	Jiri Benc <jbenc@suse.cz>
 * Copyright 2007, Michael Wu <flamingice@sourmilk.net>
 *
 * This program is free software; you can redistribute it and/or modify
 * it under the terms of the GNU General Public License version 2 as
 * published by the Free Software Foundation.
 */

#include <linux/delay.h>
#include <linux/if_ether.h>
#include <linux/skbuff.h>
#include <linux/if_arp.h>
#include <linux/etherdevice.h>
#include <linux/rtnetlink.h>
#include <linux/pm_qos_params.h>
#include <linux/crc32.h>
#include <net/mac80211.h>
#include <asm/unaligned.h>

#include "ieee80211_i.h"
#include "driver-ops.h"
#include "rate.h"
#include "led.h"

#define IEEE80211_AUTH_TIMEOUT (HZ / 5)
#define IEEE80211_AUTH_MAX_TRIES 3
#define IEEE80211_ASSOC_TIMEOUT (HZ / 5)
#define IEEE80211_ASSOC_MAX_TRIES 3
#define IEEE80211_MAX_PROBE_TRIES 5

/*
 * beacon loss detection timeout
 * XXX: should depend on beacon interval
 */
#define IEEE80211_BEACON_LOSS_TIME	(2 * HZ)
/*
 * Time the connection can be idle before we probe
 * it to see if we can still talk to the AP.
 */
#define IEEE80211_CONNECTION_IDLE_TIME	(30 * HZ)
/*
 * Time we wait for a probe response after sending
 * a probe request because of beacon loss or for
 * checking the connection still works.
 */
#define IEEE80211_PROBE_WAIT		(HZ / 2)

#define TMR_RUNNING_TIMER	0
#define TMR_RUNNING_CHANSW	1

/*
 * All cfg80211 functions have to be called outside a locked
 * section so that they can acquire a lock themselves... This
 * is much simpler than queuing up things in cfg80211, but we
 * do need some indirection for that here.
 */
enum rx_mgmt_action {
	/* no action required */
	RX_MGMT_NONE,

	/* caller must call cfg80211_send_rx_auth() */
	RX_MGMT_CFG80211_AUTH,

	/* caller must call cfg80211_send_rx_assoc() */
	RX_MGMT_CFG80211_ASSOC,

	/* caller must call cfg80211_send_deauth() */
	RX_MGMT_CFG80211_DEAUTH,

	/* caller must call cfg80211_send_disassoc() */
	RX_MGMT_CFG80211_DISASSOC,

	/* caller must call cfg80211_auth_timeout() & free work */
	RX_MGMT_CFG80211_AUTH_TO,

	/* caller must call cfg80211_assoc_timeout() & free work */
	RX_MGMT_CFG80211_ASSOC_TO,
};

/* utils */
static inline void ASSERT_MGD_MTX(struct ieee80211_if_managed *ifmgd)
{
	WARN_ON(!mutex_is_locked(&ifmgd->mtx));
}

/*
 * We can have multiple work items (and connection probing)
 * scheduling this timer, but we need to take care to only
 * reschedule it when it should fire _earlier_ than it was
 * asked for before, or if it's not pending right now. This
 * function ensures that. Note that it then is required to
 * run this function for all timeouts after the first one
 * has happened -- the work that runs from this timer will
 * do that.
 */
static void run_again(struct ieee80211_if_managed *ifmgd,
			     unsigned long timeout)
{
	ASSERT_MGD_MTX(ifmgd);

	if (!timer_pending(&ifmgd->timer) ||
	    time_before(timeout, ifmgd->timer.expires))
		mod_timer(&ifmgd->timer, timeout);
}

static void mod_beacon_timer(struct ieee80211_sub_if_data *sdata)
{
	if (sdata->local->hw.flags & IEEE80211_HW_BEACON_FILTER)
		return;

	mod_timer(&sdata->u.mgd.bcn_mon_timer,
		  round_jiffies_up(jiffies + IEEE80211_BEACON_LOSS_TIME));
}

static int ecw2cw(int ecw)
{
	return (1 << ecw) - 1;
}

static int ieee80211_compatible_rates(struct ieee80211_bss *bss,
				      struct ieee80211_supported_band *sband,
				      u32 *rates)
{
	int i, j, count;
	*rates = 0;
	count = 0;
	for (i = 0; i < bss->supp_rates_len; i++) {
		int rate = (bss->supp_rates[i] & 0x7F) * 5;

		for (j = 0; j < sband->n_bitrates; j++)
			if (sband->bitrates[j].bitrate == rate) {
				*rates |= BIT(j);
				count++;
				break;
			}
	}

	return count;
}

/*
 * ieee80211_enable_ht should be called only after the operating band
 * has been determined as ht configuration depends on the hw's
 * HT abilities for a specific band.
 */
static u32 ieee80211_enable_ht(struct ieee80211_sub_if_data *sdata,
			       struct ieee80211_ht_info *hti,
			       const u8 *bssid, u16 ap_ht_cap_flags)
{
	struct ieee80211_local *local = sdata->local;
	struct ieee80211_supported_band *sband;
	struct sta_info *sta;
	u32 changed = 0;
	u16 ht_opmode;
	bool enable_ht = true, ht_changed;
	enum nl80211_channel_type channel_type = NL80211_CHAN_NO_HT;

	sband = local->hw.wiphy->bands[local->hw.conf.channel->band];

	/* HT is not supported */
	if (!sband->ht_cap.ht_supported)
		enable_ht = false;

	/* check that channel matches the right operating channel */
	if (local->hw.conf.channel->center_freq !=
	    ieee80211_channel_to_frequency(hti->control_chan))
		enable_ht = false;

	if (enable_ht) {
		channel_type = NL80211_CHAN_HT20;

		if (!(ap_ht_cap_flags & IEEE80211_HT_CAP_40MHZ_INTOLERANT) &&
		    (sband->ht_cap.cap & IEEE80211_HT_CAP_SUP_WIDTH_20_40) &&
		    (hti->ht_param & IEEE80211_HT_PARAM_CHAN_WIDTH_ANY)) {
			switch(hti->ht_param & IEEE80211_HT_PARAM_CHA_SEC_OFFSET) {
			case IEEE80211_HT_PARAM_CHA_SEC_ABOVE:
				if (!(local->hw.conf.channel->flags &
				    IEEE80211_CHAN_NO_HT40PLUS))
					channel_type = NL80211_CHAN_HT40PLUS;
				break;
			case IEEE80211_HT_PARAM_CHA_SEC_BELOW:
				if (!(local->hw.conf.channel->flags &
				    IEEE80211_CHAN_NO_HT40MINUS))
					channel_type = NL80211_CHAN_HT40MINUS;
				break;
			}
		}
	}

	ht_changed = conf_is_ht(&local->hw.conf) != enable_ht ||
		     channel_type != local->hw.conf.channel_type;

	local->oper_channel_type = channel_type;

	if (ht_changed) {
                /* channel_type change automatically detected */
		ieee80211_hw_config(local, 0);

		rcu_read_lock();
		sta = sta_info_get(local, bssid);
		if (sta)
			rate_control_rate_update(local, sband, sta,
						 IEEE80211_RC_HT_CHANGED);
		rcu_read_unlock();
        }

	/* disable HT */
	if (!enable_ht)
		return 0;

	ht_opmode = le16_to_cpu(hti->operation_mode);

	/* if bss configuration changed store the new one */
	if (!sdata->ht_opmode_valid ||
	    sdata->vif.bss_conf.ht_operation_mode != ht_opmode) {
		changed |= BSS_CHANGED_HT;
		sdata->vif.bss_conf.ht_operation_mode = ht_opmode;
		sdata->ht_opmode_valid = true;
	}

	return changed;
}

/* frame sending functions */

static void ieee80211_send_assoc(struct ieee80211_sub_if_data *sdata,
				 struct ieee80211_mgd_work *wk)
{
	struct ieee80211_if_managed *ifmgd = &sdata->u.mgd;
	struct ieee80211_local *local = sdata->local;
	struct sk_buff *skb;
	struct ieee80211_mgmt *mgmt;
	u8 *pos;
	const u8 *ies, *ht_ie;
	int i, len, count, rates_len, supp_rates_len;
	u16 capab;
	int wmm = 0;
	struct ieee80211_supported_band *sband;
	u32 rates = 0;

	skb = dev_alloc_skb(local->hw.extra_tx_headroom +
			    sizeof(*mgmt) + 200 + wk->ie_len +
			    wk->ssid_len);
	if (!skb) {
		printk(KERN_DEBUG "%s: failed to allocate buffer for assoc "
		       "frame\n", sdata->dev->name);
		return;
	}
	skb_reserve(skb, local->hw.extra_tx_headroom);

	sband = local->hw.wiphy->bands[local->hw.conf.channel->band];

	capab = ifmgd->capab;

	if (local->hw.conf.channel->band == IEEE80211_BAND_2GHZ) {
		if (!(local->hw.flags & IEEE80211_HW_2GHZ_SHORT_SLOT_INCAPABLE))
			capab |= WLAN_CAPABILITY_SHORT_SLOT_TIME;
		if (!(local->hw.flags & IEEE80211_HW_2GHZ_SHORT_PREAMBLE_INCAPABLE))
			capab |= WLAN_CAPABILITY_SHORT_PREAMBLE;
	}

	if (wk->bss->cbss.capability & WLAN_CAPABILITY_PRIVACY)
		capab |= WLAN_CAPABILITY_PRIVACY;
	if (wk->bss->wmm_used)
		wmm = 1;

	/* get all rates supported by the device and the AP as
	 * some APs don't like getting a superset of their rates
	 * in the association request (e.g. D-Link DAP 1353 in
	 * b-only mode) */
	rates_len = ieee80211_compatible_rates(wk->bss, sband, &rates);

	if ((wk->bss->cbss.capability & WLAN_CAPABILITY_SPECTRUM_MGMT) &&
	    (local->hw.flags & IEEE80211_HW_SPECTRUM_MGMT))
		capab |= WLAN_CAPABILITY_SPECTRUM_MGMT;

	mgmt = (struct ieee80211_mgmt *) skb_put(skb, 24);
	memset(mgmt, 0, 24);
	memcpy(mgmt->da, wk->bss->cbss.bssid, ETH_ALEN);
	memcpy(mgmt->sa, sdata->dev->dev_addr, ETH_ALEN);
	memcpy(mgmt->bssid, wk->bss->cbss.bssid, ETH_ALEN);

	if (!is_zero_ether_addr(wk->prev_bssid)) {
		skb_put(skb, 10);
		mgmt->frame_control = cpu_to_le16(IEEE80211_FTYPE_MGMT |
						  IEEE80211_STYPE_REASSOC_REQ);
		mgmt->u.reassoc_req.capab_info = cpu_to_le16(capab);
		mgmt->u.reassoc_req.listen_interval =
				cpu_to_le16(local->hw.conf.listen_interval);
		memcpy(mgmt->u.reassoc_req.current_ap, wk->prev_bssid,
		       ETH_ALEN);
	} else {
		skb_put(skb, 4);
		mgmt->frame_control = cpu_to_le16(IEEE80211_FTYPE_MGMT |
						  IEEE80211_STYPE_ASSOC_REQ);
		mgmt->u.assoc_req.capab_info = cpu_to_le16(capab);
		mgmt->u.assoc_req.listen_interval =
				cpu_to_le16(local->hw.conf.listen_interval);
	}

	/* SSID */
	ies = pos = skb_put(skb, 2 + wk->ssid_len);
	*pos++ = WLAN_EID_SSID;
	*pos++ = wk->ssid_len;
	memcpy(pos, wk->ssid, wk->ssid_len);

	/* add all rates which were marked to be used above */
	supp_rates_len = rates_len;
	if (supp_rates_len > 8)
		supp_rates_len = 8;

	len = sband->n_bitrates;
	pos = skb_put(skb, supp_rates_len + 2);
	*pos++ = WLAN_EID_SUPP_RATES;
	*pos++ = supp_rates_len;

	count = 0;
	for (i = 0; i < sband->n_bitrates; i++) {
		if (BIT(i) & rates) {
			int rate = sband->bitrates[i].bitrate;
			*pos++ = (u8) (rate / 5);
			if (++count == 8)
				break;
		}
	}

	if (rates_len > count) {
		pos = skb_put(skb, rates_len - count + 2);
		*pos++ = WLAN_EID_EXT_SUPP_RATES;
		*pos++ = rates_len - count;

		for (i++; i < sband->n_bitrates; i++) {
			if (BIT(i) & rates) {
				int rate = sband->bitrates[i].bitrate;
				*pos++ = (u8) (rate / 5);
			}
		}
	}

	if (capab & WLAN_CAPABILITY_SPECTRUM_MGMT) {
		/* 1. power capabilities */
		pos = skb_put(skb, 4);
		*pos++ = WLAN_EID_PWR_CAPABILITY;
		*pos++ = 2;
		*pos++ = 0; /* min tx power */
		*pos++ = local->hw.conf.channel->max_power; /* max tx power */

		/* 2. supported channels */
		/* TODO: get this in reg domain format */
		pos = skb_put(skb, 2 * sband->n_channels + 2);
		*pos++ = WLAN_EID_SUPPORTED_CHANNELS;
		*pos++ = 2 * sband->n_channels;
		for (i = 0; i < sband->n_channels; i++) {
			*pos++ = ieee80211_frequency_to_channel(
					sband->channels[i].center_freq);
			*pos++ = 1; /* one channel in the subband*/
		}
	}

	if (wk->ie_len && wk->ie) {
		pos = skb_put(skb, wk->ie_len);
		memcpy(pos, wk->ie, wk->ie_len);
	}

	if (wmm && (ifmgd->flags & IEEE80211_STA_WMM_ENABLED)) {
		pos = skb_put(skb, 9);
		*pos++ = WLAN_EID_VENDOR_SPECIFIC;
		*pos++ = 7; /* len */
		*pos++ = 0x00; /* Microsoft OUI 00:50:F2 */
		*pos++ = 0x50;
		*pos++ = 0xf2;
		*pos++ = 2; /* WME */
		*pos++ = 0; /* WME info */
		*pos++ = 1; /* WME ver */
		*pos++ = 0;
	}

	/* wmm support is a must to HT */
	/*
	 * IEEE802.11n does not allow TKIP/WEP as pairwise
	 * ciphers in HT mode. We still associate in non-ht
	 * mode (11a/b/g) if any one of these ciphers is
	 * configured as pairwise.
	 */
	if (wmm && (ifmgd->flags & IEEE80211_STA_WMM_ENABLED) &&
	    sband->ht_cap.ht_supported &&
	    (ht_ie = ieee80211_bss_get_ie(&wk->bss->cbss, WLAN_EID_HT_INFORMATION)) &&
	    ht_ie[1] >= sizeof(struct ieee80211_ht_info) &&
	    (!(ifmgd->flags & IEEE80211_STA_DISABLE_11N))) {
		struct ieee80211_ht_info *ht_info =
			(struct ieee80211_ht_info *)(ht_ie + 2);
		u16 cap = sband->ht_cap.cap;
		__le16 tmp;
		u32 flags = local->hw.conf.channel->flags;

		switch (ht_info->ht_param & IEEE80211_HT_PARAM_CHA_SEC_OFFSET) {
		case IEEE80211_HT_PARAM_CHA_SEC_ABOVE:
			if (flags & IEEE80211_CHAN_NO_HT40PLUS) {
				cap &= ~IEEE80211_HT_CAP_SUP_WIDTH_20_40;
				cap &= ~IEEE80211_HT_CAP_SGI_40;
			}
			break;
		case IEEE80211_HT_PARAM_CHA_SEC_BELOW:
			if (flags & IEEE80211_CHAN_NO_HT40MINUS) {
				cap &= ~IEEE80211_HT_CAP_SUP_WIDTH_20_40;
				cap &= ~IEEE80211_HT_CAP_SGI_40;
			}
			break;
		}

		tmp = cpu_to_le16(cap);
		pos = skb_put(skb, sizeof(struct ieee80211_ht_cap)+2);
		*pos++ = WLAN_EID_HT_CAPABILITY;
		*pos++ = sizeof(struct ieee80211_ht_cap);
		memset(pos, 0, sizeof(struct ieee80211_ht_cap));
		memcpy(pos, &tmp, sizeof(u16));
		pos += sizeof(u16);
		/* TODO: needs a define here for << 2 */
		*pos++ = sband->ht_cap.ampdu_factor |
			 (sband->ht_cap.ampdu_density << 2);
		memcpy(pos, &sband->ht_cap.mcs, sizeof(sband->ht_cap.mcs));
	}

	ieee80211_tx_skb(sdata, skb, 0);
}


static void ieee80211_send_deauth_disassoc(struct ieee80211_sub_if_data *sdata,
					   const u8 *bssid, u16 stype, u16 reason,
					   void *cookie)
{
	struct ieee80211_local *local = sdata->local;
	struct ieee80211_if_managed *ifmgd = &sdata->u.mgd;
	struct sk_buff *skb;
	struct ieee80211_mgmt *mgmt;

	skb = dev_alloc_skb(local->hw.extra_tx_headroom + sizeof(*mgmt));
	if (!skb) {
		printk(KERN_DEBUG "%s: failed to allocate buffer for "
		       "deauth/disassoc frame\n", sdata->dev->name);
		return;
	}
	skb_reserve(skb, local->hw.extra_tx_headroom);

	mgmt = (struct ieee80211_mgmt *) skb_put(skb, 24);
	memset(mgmt, 0, 24);
	memcpy(mgmt->da, bssid, ETH_ALEN);
	memcpy(mgmt->sa, sdata->dev->dev_addr, ETH_ALEN);
	memcpy(mgmt->bssid, bssid, ETH_ALEN);
	mgmt->frame_control = cpu_to_le16(IEEE80211_FTYPE_MGMT | stype);
	skb_put(skb, 2);
	/* u.deauth.reason_code == u.disassoc.reason_code */
	mgmt->u.deauth.reason_code = cpu_to_le16(reason);

	if (stype == IEEE80211_STYPE_DEAUTH)
		cfg80211_send_deauth(sdata->dev, (u8 *)mgmt, skb->len, cookie);
	else
		cfg80211_send_disassoc(sdata->dev, (u8 *)mgmt, skb->len, cookie);
	ieee80211_tx_skb(sdata, skb, ifmgd->flags & IEEE80211_STA_MFP_ENABLED);
}

void ieee80211_send_pspoll(struct ieee80211_local *local,
			   struct ieee80211_sub_if_data *sdata)
{
	struct ieee80211_if_managed *ifmgd = &sdata->u.mgd;
	struct ieee80211_pspoll *pspoll;
	struct sk_buff *skb;
	u16 fc;

	skb = dev_alloc_skb(local->hw.extra_tx_headroom + sizeof(*pspoll));
	if (!skb) {
		printk(KERN_DEBUG "%s: failed to allocate buffer for "
		       "pspoll frame\n", sdata->dev->name);
		return;
	}
	skb_reserve(skb, local->hw.extra_tx_headroom);

	pspoll = (struct ieee80211_pspoll *) skb_put(skb, sizeof(*pspoll));
	memset(pspoll, 0, sizeof(*pspoll));
	fc = IEEE80211_FTYPE_CTL | IEEE80211_STYPE_PSPOLL | IEEE80211_FCTL_PM;
	pspoll->frame_control = cpu_to_le16(fc);
	pspoll->aid = cpu_to_le16(ifmgd->aid);

	/* aid in PS-Poll has its two MSBs each set to 1 */
	pspoll->aid |= cpu_to_le16(1 << 15 | 1 << 14);

	memcpy(pspoll->bssid, ifmgd->bssid, ETH_ALEN);
	memcpy(pspoll->ta, sdata->dev->dev_addr, ETH_ALEN);

	ieee80211_tx_skb(sdata, skb, 0);
}

void ieee80211_send_nullfunc(struct ieee80211_local *local,
			     struct ieee80211_sub_if_data *sdata,
			     int powersave)
{
	struct sk_buff *skb;
	struct ieee80211_hdr *nullfunc;
	__le16 fc;

	if (WARN_ON(sdata->vif.type != NL80211_IFTYPE_STATION))
		return;

	skb = dev_alloc_skb(local->hw.extra_tx_headroom + 24);
	if (!skb) {
		printk(KERN_DEBUG "%s: failed to allocate buffer for nullfunc "
		       "frame\n", sdata->dev->name);
		return;
	}
	skb_reserve(skb, local->hw.extra_tx_headroom);

	nullfunc = (struct ieee80211_hdr *) skb_put(skb, 24);
	memset(nullfunc, 0, 24);
	fc = cpu_to_le16(IEEE80211_FTYPE_DATA | IEEE80211_STYPE_NULLFUNC |
			 IEEE80211_FCTL_TODS);
	if (powersave)
		fc |= cpu_to_le16(IEEE80211_FCTL_PM);
	nullfunc->frame_control = fc;
	memcpy(nullfunc->addr1, sdata->u.mgd.bssid, ETH_ALEN);
	memcpy(nullfunc->addr2, sdata->dev->dev_addr, ETH_ALEN);
	memcpy(nullfunc->addr3, sdata->u.mgd.bssid, ETH_ALEN);

	ieee80211_tx_skb(sdata, skb, 0);
}

/* spectrum management related things */
static void ieee80211_chswitch_work(struct work_struct *work)
{
	struct ieee80211_sub_if_data *sdata =
		container_of(work, struct ieee80211_sub_if_data, u.mgd.chswitch_work);
	struct ieee80211_if_managed *ifmgd = &sdata->u.mgd;

	if (!netif_running(sdata->dev))
		return;

	mutex_lock(&ifmgd->mtx);
	if (!ifmgd->associated)
		goto out;

	sdata->local->oper_channel = sdata->local->csa_channel;
	ieee80211_hw_config(sdata->local, IEEE80211_CONF_CHANGE_CHANNEL);

	/* XXX: shouldn't really modify cfg80211-owned data! */
	ifmgd->associated->cbss.channel = sdata->local->oper_channel;

	ieee80211_wake_queues_by_reason(&sdata->local->hw,
					IEEE80211_QUEUE_STOP_REASON_CSA);
 out:
	ifmgd->flags &= ~IEEE80211_STA_CSA_RECEIVED;
	mutex_unlock(&ifmgd->mtx);
}

static void ieee80211_chswitch_timer(unsigned long data)
{
	struct ieee80211_sub_if_data *sdata =
		(struct ieee80211_sub_if_data *) data;
	struct ieee80211_if_managed *ifmgd = &sdata->u.mgd;

	if (sdata->local->quiescing) {
		set_bit(TMR_RUNNING_CHANSW, &ifmgd->timers_running);
		return;
	}

	ieee80211_queue_work(&sdata->local->hw, &ifmgd->chswitch_work);
}

void ieee80211_sta_process_chanswitch(struct ieee80211_sub_if_data *sdata,
				      struct ieee80211_channel_sw_ie *sw_elem,
				      struct ieee80211_bss *bss)
{
	struct ieee80211_channel *new_ch;
	struct ieee80211_if_managed *ifmgd = &sdata->u.mgd;
	int new_freq = ieee80211_channel_to_frequency(sw_elem->new_ch_num);

	ASSERT_MGD_MTX(ifmgd);

	if (!ifmgd->associated)
		return;

	if (sdata->local->scanning)
		return;

	/* Disregard subsequent beacons if we are already running a timer
	   processing a CSA */

	if (ifmgd->flags & IEEE80211_STA_CSA_RECEIVED)
		return;

	new_ch = ieee80211_get_channel(sdata->local->hw.wiphy, new_freq);
	if (!new_ch || new_ch->flags & IEEE80211_CHAN_DISABLED)
		return;

	sdata->local->csa_channel = new_ch;

	if (sw_elem->count <= 1) {
		ieee80211_queue_work(&sdata->local->hw, &ifmgd->chswitch_work);
	} else {
		ieee80211_stop_queues_by_reason(&sdata->local->hw,
					IEEE80211_QUEUE_STOP_REASON_CSA);
		ifmgd->flags |= IEEE80211_STA_CSA_RECEIVED;
		mod_timer(&ifmgd->chswitch_timer,
			  jiffies +
			  msecs_to_jiffies(sw_elem->count *
					   bss->cbss.beacon_interval));
	}
}

static void ieee80211_handle_pwr_constr(struct ieee80211_sub_if_data *sdata,
					u16 capab_info, u8 *pwr_constr_elem,
					u8 pwr_constr_elem_len)
{
	struct ieee80211_conf *conf = &sdata->local->hw.conf;

	if (!(capab_info & WLAN_CAPABILITY_SPECTRUM_MGMT))
		return;

	/* Power constraint IE length should be 1 octet */
	if (pwr_constr_elem_len != 1)
		return;

	if ((*pwr_constr_elem <= conf->channel->max_power) &&
	    (*pwr_constr_elem != sdata->local->power_constr_level)) {
		sdata->local->power_constr_level = *pwr_constr_elem;
		ieee80211_hw_config(sdata->local, 0);
	}
}

/* powersave */
static void ieee80211_enable_ps(struct ieee80211_local *local,
				struct ieee80211_sub_if_data *sdata)
{
	struct ieee80211_conf *conf = &local->hw.conf;

	/*
	 * If we are scanning right now then the parameters will
	 * take effect when scan finishes.
	 */
	if (local->scanning)
		return;

	if (conf->dynamic_ps_timeout > 0 &&
	    !(local->hw.flags & IEEE80211_HW_SUPPORTS_DYNAMIC_PS)) {
		mod_timer(&local->dynamic_ps_timer, jiffies +
			  msecs_to_jiffies(conf->dynamic_ps_timeout));
	} else {
		if (local->hw.flags & IEEE80211_HW_PS_NULLFUNC_STACK)
			ieee80211_send_nullfunc(local, sdata, 1);
		conf->flags |= IEEE80211_CONF_PS;
		ieee80211_hw_config(local, IEEE80211_CONF_CHANGE_PS);
	}
}

static void ieee80211_change_ps(struct ieee80211_local *local)
{
	struct ieee80211_conf *conf = &local->hw.conf;

	if (local->ps_sdata) {
		ieee80211_enable_ps(local, local->ps_sdata);
	} else if (conf->flags & IEEE80211_CONF_PS) {
		conf->flags &= ~IEEE80211_CONF_PS;
		ieee80211_hw_config(local, IEEE80211_CONF_CHANGE_PS);
		del_timer_sync(&local->dynamic_ps_timer);
		cancel_work_sync(&local->dynamic_ps_enable_work);
	}
}

/* need to hold RTNL or interface lock */
void ieee80211_recalc_ps(struct ieee80211_local *local, s32 latency)
{
	struct ieee80211_sub_if_data *sdata, *found = NULL;
	int count = 0;

	if (!(local->hw.flags & IEEE80211_HW_SUPPORTS_PS)) {
		local->ps_sdata = NULL;
		return;
	}

	list_for_each_entry(sdata, &local->interfaces, list) {
		if (!netif_running(sdata->dev))
			continue;
		if (sdata->vif.type != NL80211_IFTYPE_STATION)
			continue;
		found = sdata;
		count++;
	}

	if (count == 1 && found->u.mgd.powersave &&
	    found->u.mgd.associated && list_empty(&found->u.mgd.work_list) &&
	    !(found->u.mgd.flags & (IEEE80211_STA_BEACON_POLL |
				    IEEE80211_STA_CONNECTION_POLL))) {
		s32 beaconint_us;

		if (latency < 0)
			latency = pm_qos_requirement(PM_QOS_NETWORK_LATENCY);

		beaconint_us = ieee80211_tu_to_usec(
					found->vif.bss_conf.beacon_int);

		if (beaconint_us > latency) {
			local->ps_sdata = NULL;
		} else {
			u8 dtimper = found->vif.bss_conf.dtim_period;
			int maxslp = 1;

			if (dtimper > 1)
				maxslp = min_t(int, dtimper,
						    latency / beaconint_us);

			local->hw.conf.max_sleep_period = maxslp;
			local->ps_sdata = found;
		}
	} else {
		local->ps_sdata = NULL;
	}

	ieee80211_change_ps(local);
}

void ieee80211_dynamic_ps_disable_work(struct work_struct *work)
{
	struct ieee80211_local *local =
		container_of(work, struct ieee80211_local,
			     dynamic_ps_disable_work);

	if (local->hw.conf.flags & IEEE80211_CONF_PS) {
		local->hw.conf.flags &= ~IEEE80211_CONF_PS;
		ieee80211_hw_config(local, IEEE80211_CONF_CHANGE_PS);
	}

	ieee80211_wake_queues_by_reason(&local->hw,
					IEEE80211_QUEUE_STOP_REASON_PS);
}

void ieee80211_dynamic_ps_enable_work(struct work_struct *work)
{
	struct ieee80211_local *local =
		container_of(work, struct ieee80211_local,
			     dynamic_ps_enable_work);
	struct ieee80211_sub_if_data *sdata = local->ps_sdata;

	/* can only happen when PS was just disabled anyway */
	if (!sdata)
		return;

	if (local->hw.conf.flags & IEEE80211_CONF_PS)
		return;

	if (local->hw.flags & IEEE80211_HW_PS_NULLFUNC_STACK)
		ieee80211_send_nullfunc(local, sdata, 1);

	local->hw.conf.flags |= IEEE80211_CONF_PS;
	ieee80211_hw_config(local, IEEE80211_CONF_CHANGE_PS);
}

void ieee80211_dynamic_ps_timer(unsigned long data)
{
	struct ieee80211_local *local = (void *) data;

	if (local->quiescing || local->suspended)
		return;

	ieee80211_queue_work(&local->hw, &local->dynamic_ps_enable_work);
}

/* MLME */
static void ieee80211_sta_wmm_params(struct ieee80211_local *local,
				     struct ieee80211_if_managed *ifmgd,
				     u8 *wmm_param, size_t wmm_param_len)
{
	struct ieee80211_tx_queue_params params;
	size_t left;
	int count;
	u8 *pos;

	if (!(ifmgd->flags & IEEE80211_STA_WMM_ENABLED))
		return;

	if (!wmm_param)
		return;

	if (wmm_param_len < 8 || wmm_param[5] /* version */ != 1)
		return;
	count = wmm_param[6] & 0x0f;
	if (count == ifmgd->wmm_last_param_set)
		return;
	ifmgd->wmm_last_param_set = count;

	pos = wmm_param + 8;
	left = wmm_param_len - 8;

	memset(&params, 0, sizeof(params));

	local->wmm_acm = 0;
	for (; left >= 4; left -= 4, pos += 4) {
		int aci = (pos[0] >> 5) & 0x03;
		int acm = (pos[0] >> 4) & 0x01;
		int queue;

		switch (aci) {
		case 1: /* AC_BK */
			queue = 3;
			if (acm)
				local->wmm_acm |= BIT(1) | BIT(2); /* BK/- */
			break;
		case 2: /* AC_VI */
			queue = 1;
			if (acm)
				local->wmm_acm |= BIT(4) | BIT(5); /* CL/VI */
			break;
		case 3: /* AC_VO */
			queue = 0;
			if (acm)
				local->wmm_acm |= BIT(6) | BIT(7); /* VO/NC */
			break;
		case 0: /* AC_BE */
		default:
			queue = 2;
			if (acm)
				local->wmm_acm |= BIT(0) | BIT(3); /* BE/EE */
			break;
		}

		params.aifs = pos[0] & 0x0f;
		params.cw_max = ecw2cw((pos[1] & 0xf0) >> 4);
		params.cw_min = ecw2cw(pos[1] & 0x0f);
		params.txop = get_unaligned_le16(pos + 2);
#ifdef CONFIG_MAC80211_VERBOSE_DEBUG
		printk(KERN_DEBUG "%s: WMM queue=%d aci=%d acm=%d aifs=%d "
		       "cWmin=%d cWmax=%d txop=%d\n",
		       wiphy_name(local->hw.wiphy), queue, aci, acm,
		       params.aifs, params.cw_min, params.cw_max, params.txop);
#endif
		if (drv_conf_tx(local, queue, &params) && local->ops->conf_tx)
			printk(KERN_DEBUG "%s: failed to set TX queue "
			       "parameters for queue %d\n",
			       wiphy_name(local->hw.wiphy), queue);
	}
}

static u32 ieee80211_handle_bss_capability(struct ieee80211_sub_if_data *sdata,
					   u16 capab, bool erp_valid, u8 erp)
{
	struct ieee80211_bss_conf *bss_conf = &sdata->vif.bss_conf;
	u32 changed = 0;
	bool use_protection;
	bool use_short_preamble;
	bool use_short_slot;

	if (erp_valid) {
		use_protection = (erp & WLAN_ERP_USE_PROTECTION) != 0;
		use_short_preamble = (erp & WLAN_ERP_BARKER_PREAMBLE) == 0;
	} else {
		use_protection = false;
		use_short_preamble = !!(capab & WLAN_CAPABILITY_SHORT_PREAMBLE);
	}

	use_short_slot = !!(capab & WLAN_CAPABILITY_SHORT_SLOT_TIME);

	if (use_protection != bss_conf->use_cts_prot) {
		bss_conf->use_cts_prot = use_protection;
		changed |= BSS_CHANGED_ERP_CTS_PROT;
	}

	if (use_short_preamble != bss_conf->use_short_preamble) {
		bss_conf->use_short_preamble = use_short_preamble;
		changed |= BSS_CHANGED_ERP_PREAMBLE;
	}

	if (use_short_slot != bss_conf->use_short_slot) {
		bss_conf->use_short_slot = use_short_slot;
		changed |= BSS_CHANGED_ERP_SLOT;
	}

	return changed;
}

static void ieee80211_set_associated(struct ieee80211_sub_if_data *sdata,
				     struct ieee80211_mgd_work *wk,
				     u32 bss_info_changed)
{
	struct ieee80211_local *local = sdata->local;
	struct ieee80211_bss *bss = wk->bss;

	bss_info_changed |= BSS_CHANGED_ASSOC;
	/* set timing information */
	sdata->vif.bss_conf.beacon_int = bss->cbss.beacon_interval;
	sdata->vif.bss_conf.timestamp = bss->cbss.tsf;
	sdata->vif.bss_conf.dtim_period = bss->dtim_period;

	bss_info_changed |= BSS_CHANGED_BEACON_INT;
	bss_info_changed |= ieee80211_handle_bss_capability(sdata,
		bss->cbss.capability, bss->has_erp_value, bss->erp_value);

	sdata->u.mgd.associated = bss;
	sdata->u.mgd.old_associate_work = wk;
	memcpy(sdata->u.mgd.bssid, bss->cbss.bssid, ETH_ALEN);

	/* just to be sure */
	sdata->u.mgd.flags &= ~(IEEE80211_STA_CONNECTION_POLL |
				IEEE80211_STA_BEACON_POLL);

	ieee80211_led_assoc(local, 1);

	sdata->vif.bss_conf.assoc = 1;
	/*
	 * For now just always ask the driver to update the basic rateset
	 * when we have associated, we aren't checking whether it actually
	 * changed or not.
	 */
	bss_info_changed |= BSS_CHANGED_BASIC_RATES;

	/* And the BSSID changed - we're associated now */
	bss_info_changed |= BSS_CHANGED_BSSID;

	ieee80211_bss_info_change_notify(sdata, bss_info_changed);

	mutex_lock(&local->iflist_mtx);
	ieee80211_recalc_ps(local, -1);
	mutex_unlock(&local->iflist_mtx);

	netif_tx_start_all_queues(sdata->dev);
	netif_carrier_on(sdata->dev);
}

static enum rx_mgmt_action __must_check
ieee80211_direct_probe(struct ieee80211_sub_if_data *sdata,
		       struct ieee80211_mgd_work *wk)
{
	struct ieee80211_if_managed *ifmgd = &sdata->u.mgd;
	struct ieee80211_local *local = sdata->local;

	wk->tries++;
	if (wk->tries > IEEE80211_AUTH_MAX_TRIES) {
		printk(KERN_DEBUG "%s: direct probe to AP %pM timed out\n",
		       sdata->dev->name, wk->bss->cbss.bssid);

		/*
		 * Most likely AP is not in the range so remove the
		 * bss struct for that AP.
		 */
		cfg80211_unlink_bss(local->hw.wiphy, &wk->bss->cbss);

		/*
		 * We might have a pending scan which had no chance to run yet
		 * due to work needing to be done. Hence, queue the STAs work
		 * again for that.
		 */
		ieee80211_queue_work(&local->hw, &ifmgd->work);
		return RX_MGMT_CFG80211_AUTH_TO;
	}

	printk(KERN_DEBUG "%s: direct probe to AP %pM (try %d)\n",
			sdata->dev->name, wk->bss->cbss.bssid,
			wk->tries);

	/*
	 * Direct probe is sent to broadcast address as some APs
	 * will not answer to direct packet in unassociated state.
	 */
	ieee80211_send_probe_req(sdata, NULL, wk->ssid, wk->ssid_len, NULL, 0);

	wk->timeout = jiffies + IEEE80211_AUTH_TIMEOUT;
	run_again(ifmgd, wk->timeout);

	return RX_MGMT_NONE;
}


static enum rx_mgmt_action __must_check
ieee80211_authenticate(struct ieee80211_sub_if_data *sdata,
		       struct ieee80211_mgd_work *wk)
{
	struct ieee80211_if_managed *ifmgd = &sdata->u.mgd;
	struct ieee80211_local *local = sdata->local;

	wk->tries++;
	if (wk->tries > IEEE80211_AUTH_MAX_TRIES) {
		printk(KERN_DEBUG "%s: authentication with AP %pM"
		       " timed out\n",
		       sdata->dev->name, wk->bss->cbss.bssid);

		/*
		 * Most likely AP is not in the range so remove the
		 * bss struct for that AP.
		 */
		cfg80211_unlink_bss(local->hw.wiphy, &wk->bss->cbss);

		/*
		 * We might have a pending scan which had no chance to run yet
		 * due to work needing to be done. Hence, queue the STAs work
		 * again for that.
		 */
		ieee80211_queue_work(&local->hw, &ifmgd->work);
		return RX_MGMT_CFG80211_AUTH_TO;
	}

	printk(KERN_DEBUG "%s: authenticate with AP %pM (try %d)\n",
	       sdata->dev->name, wk->bss->cbss.bssid, wk->tries);

	ieee80211_send_auth(sdata, 1, wk->auth_alg, wk->ie, wk->ie_len,
			    wk->bss->cbss.bssid, NULL, 0, 0);
	wk->auth_transaction = 2;

	wk->timeout = jiffies + IEEE80211_AUTH_TIMEOUT;
	run_again(ifmgd, wk->timeout);

	return RX_MGMT_NONE;
}

static void ieee80211_set_disassoc(struct ieee80211_sub_if_data *sdata,
				   bool deauth)
{
	struct ieee80211_if_managed *ifmgd = &sdata->u.mgd;
	struct ieee80211_local *local = sdata->local;
	struct sta_info *sta;
	u32 changed = 0, config_changed = 0;
	u8 bssid[ETH_ALEN];

	ASSERT_MGD_MTX(ifmgd);

	if (WARN_ON(!ifmgd->associated))
		return;

	memcpy(bssid, ifmgd->associated->cbss.bssid, ETH_ALEN);

	ifmgd->associated = NULL;
	memset(ifmgd->bssid, 0, ETH_ALEN);

	if (deauth) {
		kfree(ifmgd->old_associate_work);
		ifmgd->old_associate_work = NULL;
	} else {
		struct ieee80211_mgd_work *wk = ifmgd->old_associate_work;

		wk->state = IEEE80211_MGD_STATE_IDLE;
		list_add(&wk->list, &ifmgd->work_list);
	}

	/*
	 * we need to commit the associated = NULL change because the
	 * scan code uses that to determine whether this iface should
	 * go to/wake up from powersave or not -- and could otherwise
	 * wake the queues erroneously.
	 */
	smp_mb();

	/*
	 * Thus, we can only afterwards stop the queues -- to account
	 * for the case where another CPU is finishing a scan at this
	 * time -- we don't want the scan code to enable queues.
	 */

	netif_tx_stop_all_queues(sdata->dev);
	netif_carrier_off(sdata->dev);

	rcu_read_lock();
	sta = sta_info_get(local, bssid);
	if (sta)
		ieee80211_sta_tear_down_BA_sessions(sta);
	rcu_read_unlock();

	changed |= ieee80211_reset_erp_info(sdata);

	ieee80211_led_assoc(local, 0);
	changed |= BSS_CHANGED_ASSOC;
	sdata->vif.bss_conf.assoc = false;

	ieee80211_set_wmm_default(sdata);

	ieee80211_recalc_idle(local);

	/* channel(_type) changes are handled by ieee80211_hw_config */
	local->oper_channel_type = NL80211_CHAN_NO_HT;

	/* on the next assoc, re-program HT parameters */
	sdata->ht_opmode_valid = false;

	local->power_constr_level = 0;

	del_timer_sync(&local->dynamic_ps_timer);
	cancel_work_sync(&local->dynamic_ps_enable_work);

	if (local->hw.conf.flags & IEEE80211_CONF_PS) {
		local->hw.conf.flags &= ~IEEE80211_CONF_PS;
		config_changed |= IEEE80211_CONF_CHANGE_PS;
	}

	ieee80211_hw_config(local, config_changed);

	/* And the BSSID changed -- not very interesting here */
	changed |= BSS_CHANGED_BSSID;
	ieee80211_bss_info_change_notify(sdata, changed);

	rcu_read_lock();

	sta = sta_info_get(local, bssid);
	if (!sta) {
		rcu_read_unlock();
		return;
	}

	sta_info_unlink(&sta);

	rcu_read_unlock();

	sta_info_destroy(sta);
}

static enum rx_mgmt_action __must_check
ieee80211_associate(struct ieee80211_sub_if_data *sdata,
		    struct ieee80211_mgd_work *wk)
{
	struct ieee80211_if_managed *ifmgd = &sdata->u.mgd;
	struct ieee80211_local *local = sdata->local;

	wk->tries++;
	if (wk->tries > IEEE80211_ASSOC_MAX_TRIES) {
		printk(KERN_DEBUG "%s: association with AP %pM"
		       " timed out\n",
		       sdata->dev->name, wk->bss->cbss.bssid);

		/*
		 * Most likely AP is not in the range so remove the
		 * bss struct for that AP.
		 */
		cfg80211_unlink_bss(local->hw.wiphy, &wk->bss->cbss);

		/*
		 * We might have a pending scan which had no chance to run yet
		 * due to work needing to be done. Hence, queue the STAs work
		 * again for that.
		 */
		ieee80211_queue_work(&local->hw, &ifmgd->work);
		return RX_MGMT_CFG80211_ASSOC_TO;
	}

	printk(KERN_DEBUG "%s: associate with AP %pM (try %d)\n",
	       sdata->dev->name, wk->bss->cbss.bssid, wk->tries);
	ieee80211_send_assoc(sdata, wk);

	wk->timeout = jiffies + IEEE80211_ASSOC_TIMEOUT;
	run_again(ifmgd, wk->timeout);

	return RX_MGMT_NONE;
}

void ieee80211_sta_rx_notify(struct ieee80211_sub_if_data *sdata,
			     struct ieee80211_hdr *hdr)
{
	/*
	 * We can postpone the mgd.timer whenever receiving unicast frames
	 * from AP because we know that the connection is working both ways
	 * at that time. But multicast frames (and hence also beacons) must
	 * be ignored here, because we need to trigger the timer during
	 * data idle periods for sending the periodic probe request to the
	 * AP we're connected to.
	 */
	if (is_multicast_ether_addr(hdr->addr1))
		return;

	mod_timer(&sdata->u.mgd.conn_mon_timer,
		  round_jiffies_up(jiffies + IEEE80211_CONNECTION_IDLE_TIME));
}

static void ieee80211_mgd_probe_ap_send(struct ieee80211_sub_if_data *sdata)
{
	struct ieee80211_if_managed *ifmgd = &sdata->u.mgd;
	const u8 *ssid;

	ssid = ieee80211_bss_get_ie(&ifmgd->associated->cbss, WLAN_EID_SSID);
	ieee80211_send_probe_req(sdata, ifmgd->associated->cbss.bssid,
				 ssid + 2, ssid[1], NULL, 0);

	ifmgd->probe_send_count++;
	ifmgd->probe_timeout = jiffies + IEEE80211_PROBE_WAIT;
	run_again(ifmgd, ifmgd->probe_timeout);
}

static void ieee80211_mgd_probe_ap(struct ieee80211_sub_if_data *sdata,
				   bool beacon)
{
	struct ieee80211_if_managed *ifmgd = &sdata->u.mgd;
	bool already = false;

	if (!netif_running(sdata->dev))
		return;

	if (sdata->local->scanning)
		return;

	mutex_lock(&ifmgd->mtx);

	if (!ifmgd->associated)
		goto out;

#ifdef CONFIG_MAC80211_VERBOSE_DEBUG
	if (beacon && net_ratelimit())
		printk(KERN_DEBUG "%s: detected beacon loss from AP "
		       "- sending probe request\n", sdata->dev->name);
#endif

	/*
	 * The driver/our work has already reported this event or the
	 * connection monitoring has kicked in and we have already sent
	 * a probe request. Or maybe the AP died and the driver keeps
	 * reporting until we disassociate...
	 *
	 * In either case we have to ignore the current call to this
	 * function (except for setting the correct probe reason bit)
	 * because otherwise we would reset the timer every time and
	 * never check whether we received a probe response!
	 */
	if (ifmgd->flags & (IEEE80211_STA_BEACON_POLL |
			    IEEE80211_STA_CONNECTION_POLL))
		already = true;

	if (beacon)
		ifmgd->flags |= IEEE80211_STA_BEACON_POLL;
	else
		ifmgd->flags |= IEEE80211_STA_CONNECTION_POLL;

	if (already)
		goto out;

	mutex_lock(&sdata->local->iflist_mtx);
	ieee80211_recalc_ps(sdata->local, -1);
	mutex_unlock(&sdata->local->iflist_mtx);

	ifmgd->probe_send_count = 0;
	ieee80211_mgd_probe_ap_send(sdata);
 out:
	mutex_unlock(&ifmgd->mtx);
}

void ieee80211_beacon_loss_work(struct work_struct *work)
{
	struct ieee80211_sub_if_data *sdata =
		container_of(work, struct ieee80211_sub_if_data,
			     u.mgd.beacon_loss_work);

	ieee80211_mgd_probe_ap(sdata, true);
}

void ieee80211_beacon_loss(struct ieee80211_vif *vif)
{
	struct ieee80211_sub_if_data *sdata = vif_to_sdata(vif);

	ieee80211_queue_work(&sdata->local->hw, &sdata->u.mgd.beacon_loss_work);
}
EXPORT_SYMBOL(ieee80211_beacon_loss);

static void ieee80211_auth_completed(struct ieee80211_sub_if_data *sdata,
				     struct ieee80211_mgd_work *wk)
{
	wk->state = IEEE80211_MGD_STATE_IDLE;
	printk(KERN_DEBUG "%s: authenticated\n", sdata->dev->name);
}


static void ieee80211_auth_challenge(struct ieee80211_sub_if_data *sdata,
				     struct ieee80211_mgd_work *wk,
				     struct ieee80211_mgmt *mgmt,
				     size_t len)
{
	u8 *pos;
	struct ieee802_11_elems elems;

	pos = mgmt->u.auth.variable;
	ieee802_11_parse_elems(pos, len - (pos - (u8 *) mgmt), &elems);
	if (!elems.challenge)
		return;
	ieee80211_send_auth(sdata, 3, wk->auth_alg,
			    elems.challenge - 2, elems.challenge_len + 2,
			    wk->bss->cbss.bssid,
			    wk->key, wk->key_len, wk->key_idx);
	wk->auth_transaction = 4;
}

static enum rx_mgmt_action __must_check
ieee80211_rx_mgmt_auth(struct ieee80211_sub_if_data *sdata,
		       struct ieee80211_mgd_work *wk,
		       struct ieee80211_mgmt *mgmt, size_t len)
{
	u16 auth_alg, auth_transaction, status_code;

	if (wk->state != IEEE80211_MGD_STATE_AUTH)
		return RX_MGMT_NONE;

	if (len < 24 + 6)
		return RX_MGMT_NONE;

	if (memcmp(wk->bss->cbss.bssid, mgmt->sa, ETH_ALEN) != 0)
		return RX_MGMT_NONE;

	if (memcmp(wk->bss->cbss.bssid, mgmt->bssid, ETH_ALEN) != 0)
		return RX_MGMT_NONE;

	auth_alg = le16_to_cpu(mgmt->u.auth.auth_alg);
	auth_transaction = le16_to_cpu(mgmt->u.auth.auth_transaction);
	status_code = le16_to_cpu(mgmt->u.auth.status_code);

	if (auth_alg != wk->auth_alg ||
	    auth_transaction != wk->auth_transaction)
		return RX_MGMT_NONE;

	if (status_code != WLAN_STATUS_SUCCESS) {
		list_del(&wk->list);
		kfree(wk);
		return RX_MGMT_CFG80211_AUTH;
	}

	switch (wk->auth_alg) {
	case WLAN_AUTH_OPEN:
	case WLAN_AUTH_LEAP:
	case WLAN_AUTH_FT:
		ieee80211_auth_completed(sdata, wk);
		return RX_MGMT_CFG80211_AUTH;
	case WLAN_AUTH_SHARED_KEY:
		if (wk->auth_transaction == 4) {
			ieee80211_auth_completed(sdata, wk);
			return RX_MGMT_CFG80211_AUTH;
		} else
			ieee80211_auth_challenge(sdata, wk, mgmt, len);
		break;
	}

	return RX_MGMT_NONE;
}


static enum rx_mgmt_action __must_check
ieee80211_rx_mgmt_deauth(struct ieee80211_sub_if_data *sdata,
			 struct ieee80211_mgd_work *wk,
			 struct ieee80211_mgmt *mgmt, size_t len)
{
	struct ieee80211_if_managed *ifmgd = &sdata->u.mgd;
	const u8 *bssid = NULL;
	u16 reason_code;

	if (len < 24 + 2)
		return RX_MGMT_NONE;

	ASSERT_MGD_MTX(ifmgd);

	if (wk)
		bssid = wk->bss->cbss.bssid;
	else
		bssid = ifmgd->associated->cbss.bssid;

	reason_code = le16_to_cpu(mgmt->u.deauth.reason_code);

	printk(KERN_DEBUG "%s: deauthenticated from %pM (Reason: %u)\n",
			sdata->dev->name, bssid, reason_code);

	if (!wk) {
		ieee80211_set_disassoc(sdata, true);
	} else {
		list_del(&wk->list);
		kfree(wk);
	}

	return RX_MGMT_CFG80211_DEAUTH;
}


static enum rx_mgmt_action __must_check
ieee80211_rx_mgmt_disassoc(struct ieee80211_sub_if_data *sdata,
			   struct ieee80211_mgmt *mgmt, size_t len)
{
	struct ieee80211_if_managed *ifmgd = &sdata->u.mgd;
	u16 reason_code;

	if (len < 24 + 2)
		return RX_MGMT_NONE;

	ASSERT_MGD_MTX(ifmgd);

	if (WARN_ON(!ifmgd->associated))
		return RX_MGMT_NONE;

	if (WARN_ON(memcmp(ifmgd->associated->cbss.bssid, mgmt->sa, ETH_ALEN)))
		return RX_MGMT_NONE;

	reason_code = le16_to_cpu(mgmt->u.disassoc.reason_code);

<<<<<<< HEAD
	printk(KERN_DEBUG "%s: disassociated (Reason: %u)\n",
			sdata->dev->name, reason_code);
=======
	printk(KERN_DEBUG "%s: disassociated from %pM (Reason: %u)\n",
			sdata->dev->name, mgmt->sa, reason_code);
>>>>>>> ad1cd745

	ieee80211_set_disassoc(sdata, false);
	return RX_MGMT_CFG80211_DISASSOC;
}


static enum rx_mgmt_action __must_check
ieee80211_rx_mgmt_assoc_resp(struct ieee80211_sub_if_data *sdata,
			     struct ieee80211_mgd_work *wk,
			     struct ieee80211_mgmt *mgmt, size_t len,
			     bool reassoc)
{
	struct ieee80211_if_managed *ifmgd = &sdata->u.mgd;
	struct ieee80211_local *local = sdata->local;
	struct ieee80211_supported_band *sband;
	struct sta_info *sta;
	u32 rates, basic_rates;
	u16 capab_info, status_code, aid;
	struct ieee802_11_elems elems;
	struct ieee80211_bss_conf *bss_conf = &sdata->vif.bss_conf;
	u8 *pos;
	u32 changed = 0;
	int i, j;
	bool have_higher_than_11mbit = false, newsta = false;
	u16 ap_ht_cap_flags;

	/*
	 * AssocResp and ReassocResp have identical structure, so process both
	 * of them in this function.
	 */

	if (len < 24 + 6)
		return RX_MGMT_NONE;

	if (memcmp(wk->bss->cbss.bssid, mgmt->sa, ETH_ALEN) != 0)
		return RX_MGMT_NONE;

	capab_info = le16_to_cpu(mgmt->u.assoc_resp.capab_info);
	status_code = le16_to_cpu(mgmt->u.assoc_resp.status_code);
	aid = le16_to_cpu(mgmt->u.assoc_resp.aid);

	printk(KERN_DEBUG "%s: RX %sssocResp from %pM (capab=0x%x "
	       "status=%d aid=%d)\n",
	       sdata->dev->name, reassoc ? "Rea" : "A", mgmt->sa,
	       capab_info, status_code, (u16)(aid & ~(BIT(15) | BIT(14))));

	pos = mgmt->u.assoc_resp.variable;
	ieee802_11_parse_elems(pos, len - (pos - (u8 *) mgmt), &elems);

	if (status_code == WLAN_STATUS_ASSOC_REJECTED_TEMPORARILY &&
	    elems.timeout_int && elems.timeout_int_len == 5 &&
	    elems.timeout_int[0] == WLAN_TIMEOUT_ASSOC_COMEBACK) {
		u32 tu, ms;
		tu = get_unaligned_le32(elems.timeout_int + 1);
		ms = tu * 1024 / 1000;
		printk(KERN_DEBUG "%s: AP rejected association temporarily; "
		       "comeback duration %u TU (%u ms)\n",
		       sdata->dev->name, tu, ms);
		wk->timeout = jiffies + msecs_to_jiffies(ms);
		if (ms > IEEE80211_ASSOC_TIMEOUT)
			run_again(ifmgd, jiffies + msecs_to_jiffies(ms));
		return RX_MGMT_NONE;
	}

	if (status_code != WLAN_STATUS_SUCCESS) {
		printk(KERN_DEBUG "%s: AP denied association (code=%d)\n",
		       sdata->dev->name, status_code);
		list_del(&wk->list);
		kfree(wk);
		return RX_MGMT_CFG80211_ASSOC;
	}

	if ((aid & (BIT(15) | BIT(14))) != (BIT(15) | BIT(14)))
		printk(KERN_DEBUG "%s: invalid aid value %d; bits 15:14 not "
		       "set\n", sdata->dev->name, aid);
	aid &= ~(BIT(15) | BIT(14));

	if (!elems.supp_rates) {
		printk(KERN_DEBUG "%s: no SuppRates element in AssocResp\n",
		       sdata->dev->name);
		return RX_MGMT_NONE;
	}

	printk(KERN_DEBUG "%s: associated\n", sdata->dev->name);
	ifmgd->aid = aid;

	rcu_read_lock();

	/* Add STA entry for the AP */
	sta = sta_info_get(local, wk->bss->cbss.bssid);
	if (!sta) {
		newsta = true;

		rcu_read_unlock();

		sta = sta_info_alloc(sdata, wk->bss->cbss.bssid, GFP_KERNEL);
		if (!sta) {
			printk(KERN_DEBUG "%s: failed to alloc STA entry for"
			       " the AP\n", sdata->dev->name);
			return RX_MGMT_NONE;
		}

		set_sta_flags(sta, WLAN_STA_AUTH | WLAN_STA_ASSOC |
				   WLAN_STA_ASSOC_AP);
		if (!(ifmgd->flags & IEEE80211_STA_CONTROL_PORT))
			set_sta_flags(sta, WLAN_STA_AUTHORIZED);

		rcu_read_lock();
	}

	rates = 0;
	basic_rates = 0;
	sband = local->hw.wiphy->bands[local->hw.conf.channel->band];

	for (i = 0; i < elems.supp_rates_len; i++) {
		int rate = (elems.supp_rates[i] & 0x7f) * 5;
		bool is_basic = !!(elems.supp_rates[i] & 0x80);

		if (rate > 110)
			have_higher_than_11mbit = true;

		for (j = 0; j < sband->n_bitrates; j++) {
			if (sband->bitrates[j].bitrate == rate) {
				rates |= BIT(j);
				if (is_basic)
					basic_rates |= BIT(j);
				break;
			}
		}
	}

	for (i = 0; i < elems.ext_supp_rates_len; i++) {
		int rate = (elems.ext_supp_rates[i] & 0x7f) * 5;
		bool is_basic = !!(elems.ext_supp_rates[i] & 0x80);

		if (rate > 110)
			have_higher_than_11mbit = true;

		for (j = 0; j < sband->n_bitrates; j++) {
			if (sband->bitrates[j].bitrate == rate) {
				rates |= BIT(j);
				if (is_basic)
					basic_rates |= BIT(j);
				break;
			}
		}
	}

	sta->sta.supp_rates[local->hw.conf.channel->band] = rates;
	sdata->vif.bss_conf.basic_rates = basic_rates;

	/* cf. IEEE 802.11 9.2.12 */
	if (local->hw.conf.channel->band == IEEE80211_BAND_2GHZ &&
	    have_higher_than_11mbit)
		sdata->flags |= IEEE80211_SDATA_OPERATING_GMODE;
	else
		sdata->flags &= ~IEEE80211_SDATA_OPERATING_GMODE;

	if (elems.ht_cap_elem && !(ifmgd->flags & IEEE80211_STA_DISABLE_11N))
		ieee80211_ht_cap_ie_to_sta_ht_cap(sband,
				elems.ht_cap_elem, &sta->sta.ht_cap);

	ap_ht_cap_flags = sta->sta.ht_cap.cap;

	rate_control_rate_init(sta);

	if (ifmgd->flags & IEEE80211_STA_MFP_ENABLED)
		set_sta_flags(sta, WLAN_STA_MFP);

	if (elems.wmm_param)
		set_sta_flags(sta, WLAN_STA_WME);

	if (newsta) {
		int err = sta_info_insert(sta);
		if (err) {
			printk(KERN_DEBUG "%s: failed to insert STA entry for"
			       " the AP (error %d)\n", sdata->dev->name, err);
			rcu_read_unlock();
			return RX_MGMT_NONE;
		}
	}

	rcu_read_unlock();

	if (elems.wmm_param)
		ieee80211_sta_wmm_params(local, ifmgd, elems.wmm_param,
					 elems.wmm_param_len);
	else
		ieee80211_set_wmm_default(sdata);

	if (elems.ht_info_elem && elems.wmm_param &&
	    (ifmgd->flags & IEEE80211_STA_WMM_ENABLED) &&
	    !(ifmgd->flags & IEEE80211_STA_DISABLE_11N))
		changed |= ieee80211_enable_ht(sdata, elems.ht_info_elem,
					       wk->bss->cbss.bssid,
					       ap_ht_cap_flags);

        /* delete work item -- must be before set_associated for PS */
	list_del(&wk->list);

	/* set AID and assoc capability,
	 * ieee80211_set_associated() will tell the driver */
	bss_conf->aid = aid;
	bss_conf->assoc_capability = capab_info;
	/* this will take ownership of wk */
	ieee80211_set_associated(sdata, wk, changed);

	/*
	 * Start timer to probe the connection to the AP now.
	 * Also start the timer that will detect beacon loss.
	 */
	ieee80211_sta_rx_notify(sdata, (struct ieee80211_hdr *)mgmt);
	mod_beacon_timer(sdata);

	return RX_MGMT_CFG80211_ASSOC;
}


static void ieee80211_rx_bss_info(struct ieee80211_sub_if_data *sdata,
				  struct ieee80211_mgmt *mgmt,
				  size_t len,
				  struct ieee80211_rx_status *rx_status,
				  struct ieee802_11_elems *elems,
				  bool beacon)
{
	struct ieee80211_local *local = sdata->local;
	int freq;
	struct ieee80211_bss *bss;
	struct ieee80211_channel *channel;

	if (elems->ds_params && elems->ds_params_len == 1)
		freq = ieee80211_channel_to_frequency(elems->ds_params[0]);
	else
		freq = rx_status->freq;

	channel = ieee80211_get_channel(local->hw.wiphy, freq);

	if (!channel || channel->flags & IEEE80211_CHAN_DISABLED)
		return;

	bss = ieee80211_bss_info_update(local, rx_status, mgmt, len, elems,
					channel, beacon);
	if (bss)
		ieee80211_rx_bss_put(local, bss);

	if (!sdata->u.mgd.associated)
		return;

	if (elems->ch_switch_elem && (elems->ch_switch_elem_len == 3) &&
	    (memcmp(mgmt->bssid, sdata->u.mgd.associated->cbss.bssid,
							ETH_ALEN) == 0)) {
		struct ieee80211_channel_sw_ie *sw_elem =
			(struct ieee80211_channel_sw_ie *)elems->ch_switch_elem;
		ieee80211_sta_process_chanswitch(sdata, sw_elem, bss);
	}
}


static void ieee80211_rx_mgmt_probe_resp(struct ieee80211_sub_if_data *sdata,
					 struct ieee80211_mgd_work *wk,
					 struct ieee80211_mgmt *mgmt, size_t len,
					 struct ieee80211_rx_status *rx_status)
{
	struct ieee80211_if_managed *ifmgd;
	size_t baselen;
	struct ieee802_11_elems elems;

	ifmgd = &sdata->u.mgd;

	ASSERT_MGD_MTX(ifmgd);

	if (memcmp(mgmt->da, sdata->dev->dev_addr, ETH_ALEN))
		return; /* ignore ProbeResp to foreign address */

	baselen = (u8 *) mgmt->u.probe_resp.variable - (u8 *) mgmt;
	if (baselen > len)
		return;

	ieee802_11_parse_elems(mgmt->u.probe_resp.variable, len - baselen,
				&elems);

	ieee80211_rx_bss_info(sdata, mgmt, len, rx_status, &elems, false);

	/* direct probe may be part of the association flow */
	if (wk && wk->state == IEEE80211_MGD_STATE_PROBE) {
<<<<<<< HEAD
		printk(KERN_DEBUG "%s direct probe responded\n",
=======
		printk(KERN_DEBUG "%s: direct probe responded\n",
>>>>>>> ad1cd745
		       sdata->dev->name);
		wk->tries = 0;
		wk->state = IEEE80211_MGD_STATE_AUTH;
		WARN_ON(ieee80211_authenticate(sdata, wk) != RX_MGMT_NONE);
	}

	if (ifmgd->associated &&
	    memcmp(mgmt->bssid, ifmgd->associated->cbss.bssid, ETH_ALEN) == 0 &&
	    ifmgd->flags & (IEEE80211_STA_BEACON_POLL |
			    IEEE80211_STA_CONNECTION_POLL)) {
		ifmgd->flags &= ~(IEEE80211_STA_CONNECTION_POLL |
				  IEEE80211_STA_BEACON_POLL);
		mutex_lock(&sdata->local->iflist_mtx);
		ieee80211_recalc_ps(sdata->local, -1);
		mutex_unlock(&sdata->local->iflist_mtx);
		/*
		 * We've received a probe response, but are not sure whether
		 * we have or will be receiving any beacons or data, so let's
		 * schedule the timers again, just in case.
		 */
		mod_beacon_timer(sdata);
		mod_timer(&ifmgd->conn_mon_timer,
			  round_jiffies_up(jiffies +
					   IEEE80211_CONNECTION_IDLE_TIME));
	}
}

/*
 * This is the canonical list of information elements we care about,
 * the filter code also gives us all changes to the Microsoft OUI
 * (00:50:F2) vendor IE which is used for WMM which we need to track.
 *
 * We implement beacon filtering in software since that means we can
 * avoid processing the frame here and in cfg80211, and userspace
 * will not be able to tell whether the hardware supports it or not.
 *
 * XXX: This list needs to be dynamic -- userspace needs to be able to
 *	add items it requires. It also needs to be able to tell us to
 *	look out for other vendor IEs.
 */
static const u64 care_about_ies =
	(1ULL << WLAN_EID_COUNTRY) |
	(1ULL << WLAN_EID_ERP_INFO) |
	(1ULL << WLAN_EID_CHANNEL_SWITCH) |
	(1ULL << WLAN_EID_PWR_CONSTRAINT) |
	(1ULL << WLAN_EID_HT_CAPABILITY) |
	(1ULL << WLAN_EID_HT_INFORMATION);

static void ieee80211_rx_mgmt_beacon(struct ieee80211_sub_if_data *sdata,
				     struct ieee80211_mgmt *mgmt,
				     size_t len,
				     struct ieee80211_rx_status *rx_status)
{
	struct ieee80211_if_managed *ifmgd = &sdata->u.mgd;
	size_t baselen;
	struct ieee802_11_elems elems;
	struct ieee80211_local *local = sdata->local;
	u32 changed = 0;
	bool erp_valid, directed_tim = false;
	u8 erp_value = 0;
	u32 ncrc;
	u8 *bssid;

	ASSERT_MGD_MTX(ifmgd);

	/* Process beacon from the current BSS */
	baselen = (u8 *) mgmt->u.beacon.variable - (u8 *) mgmt;
	if (baselen > len)
		return;

	if (rx_status->freq != local->hw.conf.channel->center_freq)
		return;

	/*
	 * We might have received a number of frames, among them a
	 * disassoc frame and a beacon...
	 */
	if (!ifmgd->associated)
<<<<<<< HEAD
		return;

	bssid = ifmgd->associated->cbss.bssid;

	/*
	 * And in theory even frames from a different AP we were just
	 * associated to a split-second ago!
	 */
	if (memcmp(bssid, mgmt->bssid, ETH_ALEN) != 0)
		return;

=======
		return;

	bssid = ifmgd->associated->cbss.bssid;

	/*
	 * And in theory even frames from a different AP we were just
	 * associated to a split-second ago!
	 */
	if (memcmp(bssid, mgmt->bssid, ETH_ALEN) != 0)
		return;

>>>>>>> ad1cd745
	if (ifmgd->flags & IEEE80211_STA_BEACON_POLL) {
#ifdef CONFIG_MAC80211_VERBOSE_DEBUG
		if (net_ratelimit()) {
			printk(KERN_DEBUG "%s: cancelling probereq poll due "
			       "to a received beacon\n", sdata->dev->name);
		}
#endif
		ifmgd->flags &= ~IEEE80211_STA_BEACON_POLL;
		mutex_lock(&local->iflist_mtx);
		ieee80211_recalc_ps(local, -1);
		mutex_unlock(&local->iflist_mtx);
	}

	/*
	 * Push the beacon loss detection into the future since
	 * we are processing a beacon from the AP just now.
	 */
	mod_beacon_timer(sdata);

	ncrc = crc32_be(0, (void *)&mgmt->u.beacon.beacon_int, 4);
	ncrc = ieee802_11_parse_elems_crc(mgmt->u.beacon.variable,
					  len - baselen, &elems,
					  care_about_ies, ncrc);

	if (local->hw.flags & IEEE80211_HW_PS_NULLFUNC_STACK)
		directed_tim = ieee80211_check_tim(elems.tim, elems.tim_len,
						   ifmgd->aid);

	if (ncrc != ifmgd->beacon_crc) {
		ieee80211_rx_bss_info(sdata, mgmt, len, rx_status, &elems,
				      true);

		ieee80211_sta_wmm_params(local, ifmgd, elems.wmm_param,
					 elems.wmm_param_len);
	}

	if (local->hw.flags & IEEE80211_HW_PS_NULLFUNC_STACK) {
		if (directed_tim) {
			if (local->hw.conf.dynamic_ps_timeout > 0) {
				local->hw.conf.flags &= ~IEEE80211_CONF_PS;
				ieee80211_hw_config(local,
						    IEEE80211_CONF_CHANGE_PS);
				ieee80211_send_nullfunc(local, sdata, 0);
			} else {
				local->pspolling = true;

				/*
				 * Here is assumed that the driver will be
				 * able to send ps-poll frame and receive a
				 * response even though power save mode is
				 * enabled, but some drivers might require
				 * to disable power save here. This needs
				 * to be investigated.
				 */
				ieee80211_send_pspoll(local, sdata);
			}
		}
	}

	if (ncrc == ifmgd->beacon_crc)
		return;
	ifmgd->beacon_crc = ncrc;

	if (elems.erp_info && elems.erp_info_len >= 1) {
		erp_valid = true;
		erp_value = elems.erp_info[0];
	} else {
		erp_valid = false;
	}
	changed |= ieee80211_handle_bss_capability(sdata,
			le16_to_cpu(mgmt->u.beacon.capab_info),
			erp_valid, erp_value);


	if (elems.ht_cap_elem && elems.ht_info_elem && elems.wmm_param &&
	    !(ifmgd->flags & IEEE80211_STA_DISABLE_11N)) {
		struct sta_info *sta;
		struct ieee80211_supported_band *sband;
		u16 ap_ht_cap_flags;

		rcu_read_lock();

		sta = sta_info_get(local, bssid);
		if (WARN_ON(!sta)) {
			rcu_read_unlock();
			return;
		}

		sband = local->hw.wiphy->bands[local->hw.conf.channel->band];

		ieee80211_ht_cap_ie_to_sta_ht_cap(sband,
				elems.ht_cap_elem, &sta->sta.ht_cap);

		ap_ht_cap_flags = sta->sta.ht_cap.cap;

		rcu_read_unlock();

		changed |= ieee80211_enable_ht(sdata, elems.ht_info_elem,
					       bssid, ap_ht_cap_flags);
	}

	/* Note: country IE parsing is done for us by cfg80211 */
	if (elems.country_elem) {
		/* TODO: IBSS also needs this */
		if (elems.pwr_constr_elem)
			ieee80211_handle_pwr_constr(sdata,
				le16_to_cpu(mgmt->u.probe_resp.capab_info),
				elems.pwr_constr_elem,
				elems.pwr_constr_elem_len);
	}

	ieee80211_bss_info_change_notify(sdata, changed);
}

ieee80211_rx_result ieee80211_sta_rx_mgmt(struct ieee80211_sub_if_data *sdata,
					  struct sk_buff *skb)
{
	struct ieee80211_local *local = sdata->local;
	struct ieee80211_mgmt *mgmt;
	u16 fc;

	if (skb->len < 24)
		return RX_DROP_MONITOR;

	mgmt = (struct ieee80211_mgmt *) skb->data;
	fc = le16_to_cpu(mgmt->frame_control);

	switch (fc & IEEE80211_FCTL_STYPE) {
	case IEEE80211_STYPE_PROBE_REQ:
	case IEEE80211_STYPE_PROBE_RESP:
	case IEEE80211_STYPE_BEACON:
	case IEEE80211_STYPE_AUTH:
	case IEEE80211_STYPE_ASSOC_RESP:
	case IEEE80211_STYPE_REASSOC_RESP:
	case IEEE80211_STYPE_DEAUTH:
	case IEEE80211_STYPE_DISASSOC:
	case IEEE80211_STYPE_ACTION:
		skb_queue_tail(&sdata->u.mgd.skb_queue, skb);
		ieee80211_queue_work(&local->hw, &sdata->u.mgd.work);
		return RX_QUEUED;
	}

	return RX_DROP_MONITOR;
}

static void ieee80211_sta_rx_queued_mgmt(struct ieee80211_sub_if_data *sdata,
					 struct sk_buff *skb)
{
	struct ieee80211_if_managed *ifmgd = &sdata->u.mgd;
	struct ieee80211_rx_status *rx_status;
	struct ieee80211_mgmt *mgmt;
	struct ieee80211_mgd_work *wk;
	enum rx_mgmt_action rma = RX_MGMT_NONE;
	u16 fc;

	rx_status = (struct ieee80211_rx_status *) skb->cb;
	mgmt = (struct ieee80211_mgmt *) skb->data;
	fc = le16_to_cpu(mgmt->frame_control);

	mutex_lock(&ifmgd->mtx);

	if (ifmgd->associated &&
	    memcmp(ifmgd->associated->cbss.bssid, mgmt->bssid,
							ETH_ALEN) == 0) {
		switch (fc & IEEE80211_FCTL_STYPE) {
		case IEEE80211_STYPE_BEACON:
			ieee80211_rx_mgmt_beacon(sdata, mgmt, skb->len,
						 rx_status);
			break;
		case IEEE80211_STYPE_PROBE_RESP:
			ieee80211_rx_mgmt_probe_resp(sdata, NULL, mgmt,
						     skb->len, rx_status);
			break;
		case IEEE80211_STYPE_DEAUTH:
			rma = ieee80211_rx_mgmt_deauth(sdata, NULL,
						       mgmt, skb->len);
			break;
		case IEEE80211_STYPE_DISASSOC:
			rma = ieee80211_rx_mgmt_disassoc(sdata, mgmt, skb->len);
			break;
		case IEEE80211_STYPE_ACTION:
			/* XXX: differentiate, can only happen for CSA now! */
			ieee80211_sta_process_chanswitch(sdata,
					&mgmt->u.action.u.chan_switch.sw_elem,
					ifmgd->associated);
			break;
		}
		mutex_unlock(&ifmgd->mtx);

		switch (rma) {
		case RX_MGMT_NONE:
			/* no action */
			break;
		case RX_MGMT_CFG80211_DEAUTH:
			cfg80211_send_deauth(sdata->dev, (u8 *)mgmt, skb->len,
					     NULL);
			break;
		case RX_MGMT_CFG80211_DISASSOC:
			cfg80211_send_disassoc(sdata->dev, (u8 *)mgmt, skb->len,
					       NULL);
			break;
		default:
			WARN(1, "unexpected: %d", rma);
		}
		goto out;
	}

	list_for_each_entry(wk, &ifmgd->work_list, list) {
		if (memcmp(wk->bss->cbss.bssid, mgmt->bssid, ETH_ALEN) != 0)
			continue;

		switch (fc & IEEE80211_FCTL_STYPE) {
		case IEEE80211_STYPE_PROBE_RESP:
			ieee80211_rx_mgmt_probe_resp(sdata, wk, mgmt, skb->len,
						     rx_status);
			break;
		case IEEE80211_STYPE_AUTH:
			rma = ieee80211_rx_mgmt_auth(sdata, wk, mgmt, skb->len);
			break;
		case IEEE80211_STYPE_ASSOC_RESP:
			rma = ieee80211_rx_mgmt_assoc_resp(sdata, wk, mgmt,
							   skb->len, false);
			break;
		case IEEE80211_STYPE_REASSOC_RESP:
			rma = ieee80211_rx_mgmt_assoc_resp(sdata, wk, mgmt,
							   skb->len, true);
			break;
		case IEEE80211_STYPE_DEAUTH:
			rma = ieee80211_rx_mgmt_deauth(sdata, wk, mgmt,
						       skb->len);
			break;
		}
		/*
		 * We've processed this frame for that work, so it can't
		 * belong to another work struct.
		 * NB: this is also required for correctness because the
		 * called functions can free 'wk', and for 'rma'!
		 */
		break;
	}

	mutex_unlock(&ifmgd->mtx);

	switch (rma) {
	case RX_MGMT_NONE:
		/* no action */
		break;
	case RX_MGMT_CFG80211_AUTH:
		cfg80211_send_rx_auth(sdata->dev, (u8 *) mgmt, skb->len);
		break;
	case RX_MGMT_CFG80211_ASSOC:
		cfg80211_send_rx_assoc(sdata->dev, (u8 *) mgmt, skb->len);
		break;
	case RX_MGMT_CFG80211_DEAUTH:
		cfg80211_send_deauth(sdata->dev, (u8 *)mgmt, skb->len, NULL);
		break;
	default:
		WARN(1, "unexpected: %d", rma);
	}

 out:
	kfree_skb(skb);
}

static void ieee80211_sta_timer(unsigned long data)
{
	struct ieee80211_sub_if_data *sdata =
		(struct ieee80211_sub_if_data *) data;
	struct ieee80211_if_managed *ifmgd = &sdata->u.mgd;
	struct ieee80211_local *local = sdata->local;

	if (local->quiescing) {
		set_bit(TMR_RUNNING_TIMER, &ifmgd->timers_running);
		return;
	}

	ieee80211_queue_work(&local->hw, &ifmgd->work);
}

static void ieee80211_sta_work(struct work_struct *work)
{
	struct ieee80211_sub_if_data *sdata =
		container_of(work, struct ieee80211_sub_if_data, u.mgd.work);
	struct ieee80211_local *local = sdata->local;
	struct ieee80211_if_managed *ifmgd;
	struct sk_buff *skb;
	struct ieee80211_mgd_work *wk, *tmp;
	LIST_HEAD(free_work);
	enum rx_mgmt_action rma;
	bool anybusy = false;

	if (!netif_running(sdata->dev))
		return;
<<<<<<< HEAD

	if (local->scanning)
		return;

	if (WARN_ON(sdata->vif.type != NL80211_IFTYPE_STATION))
		return;

	/*
	 * ieee80211_queue_work() should have picked up most cases,
	 * here we'll pick the the rest.
	 */
	if (WARN(local->suspended, "STA MLME work scheduled while "
		 "going to suspend\n"))
		return;

	ifmgd = &sdata->u.mgd;

	/* first process frames to avoid timing out while a frame is pending */
	while ((skb = skb_dequeue(&ifmgd->skb_queue)))
		ieee80211_sta_rx_queued_mgmt(sdata, skb);

	/* then process the rest of the work */
	mutex_lock(&ifmgd->mtx);

	if (ifmgd->flags & (IEEE80211_STA_BEACON_POLL |
			    IEEE80211_STA_CONNECTION_POLL) &&
	    ifmgd->associated) {
		u8 bssid[ETH_ALEN];

		memcpy(bssid, ifmgd->associated->cbss.bssid, ETH_ALEN);
		if (time_is_after_jiffies(ifmgd->probe_timeout))
			run_again(ifmgd, ifmgd->probe_timeout);

=======

	if (local->scanning)
		return;

	if (WARN_ON(sdata->vif.type != NL80211_IFTYPE_STATION))
		return;

	/*
	 * ieee80211_queue_work() should have picked up most cases,
	 * here we'll pick the the rest.
	 */
	if (WARN(local->suspended, "STA MLME work scheduled while "
		 "going to suspend\n"))
		return;

	ifmgd = &sdata->u.mgd;

	/* first process frames to avoid timing out while a frame is pending */
	while ((skb = skb_dequeue(&ifmgd->skb_queue)))
		ieee80211_sta_rx_queued_mgmt(sdata, skb);

	/* then process the rest of the work */
	mutex_lock(&ifmgd->mtx);

	if (ifmgd->flags & (IEEE80211_STA_BEACON_POLL |
			    IEEE80211_STA_CONNECTION_POLL) &&
	    ifmgd->associated) {
		u8 bssid[ETH_ALEN];

		memcpy(bssid, ifmgd->associated->cbss.bssid, ETH_ALEN);
		if (time_is_after_jiffies(ifmgd->probe_timeout))
			run_again(ifmgd, ifmgd->probe_timeout);

>>>>>>> ad1cd745
		else if (ifmgd->probe_send_count < IEEE80211_MAX_PROBE_TRIES) {
#ifdef CONFIG_MAC80211_VERBOSE_DEBUG
			printk(KERN_DEBUG "No probe response from AP %pM"
				" after %dms, try %d\n", bssid,
				(1000 * IEEE80211_PROBE_WAIT)/HZ,
				ifmgd->probe_send_count);
#endif
			ieee80211_mgd_probe_ap_send(sdata);
		} else {
			/*
			 * We actually lost the connection ... or did we?
			 * Let's make sure!
			 */
			ifmgd->flags &= ~(IEEE80211_STA_CONNECTION_POLL |
					  IEEE80211_STA_BEACON_POLL);
			printk(KERN_DEBUG "No probe response from AP %pM"
				" after %dms, disconnecting.\n",
				bssid, (1000 * IEEE80211_PROBE_WAIT)/HZ);
			ieee80211_set_disassoc(sdata, true);
			mutex_unlock(&ifmgd->mtx);
			/*
			 * must be outside lock due to cfg80211,
			 * but that's not a problem.
			 */
			ieee80211_send_deauth_disassoc(sdata, bssid,
					IEEE80211_STYPE_DEAUTH,
					WLAN_REASON_DISASSOC_DUE_TO_INACTIVITY,
					NULL);
			mutex_lock(&ifmgd->mtx);
		}
	}


	ieee80211_recalc_idle(local);

	list_for_each_entry_safe(wk, tmp, &ifmgd->work_list, list) {
		if (time_is_after_jiffies(wk->timeout)) {
			/*
			 * This work item isn't supposed to be worked on
			 * right now, but take care to adjust the timer
			 * properly.
			 */
			run_again(ifmgd, wk->timeout);
			continue;
		}

		switch (wk->state) {
		default:
			WARN_ON(1);
			/* fall through */
		case IEEE80211_MGD_STATE_IDLE:
			/* nothing */
			rma = RX_MGMT_NONE;
			break;
		case IEEE80211_MGD_STATE_PROBE:
			rma = ieee80211_direct_probe(sdata, wk);
			break;
		case IEEE80211_MGD_STATE_AUTH:
			rma = ieee80211_authenticate(sdata, wk);
			break;
		case IEEE80211_MGD_STATE_ASSOC:
			rma = ieee80211_associate(sdata, wk);
			break;
		}

		switch (rma) {
		case RX_MGMT_NONE:
			/* no action required */
			break;
		case RX_MGMT_CFG80211_AUTH_TO:
		case RX_MGMT_CFG80211_ASSOC_TO:
			list_del(&wk->list);
			list_add(&wk->list, &free_work);
			wk->tries = rma; /* small abuse but only local */
			break;
		default:
			WARN(1, "unexpected: %d", rma);
		}
	}

	list_for_each_entry(wk, &ifmgd->work_list, list) {
		if (wk->state != IEEE80211_MGD_STATE_IDLE) {
			anybusy = true;
			break;
		}
	}
	if (!anybusy &&
	    test_and_clear_bit(IEEE80211_STA_REQ_SCAN, &ifmgd->request))
		ieee80211_queue_delayed_work(&local->hw,
					     &local->scan_work,
					     round_jiffies_relative(0));

	mutex_unlock(&ifmgd->mtx);

	list_for_each_entry_safe(wk, tmp, &free_work, list) {
		switch (wk->tries) {
		case RX_MGMT_CFG80211_AUTH_TO:
			cfg80211_send_auth_timeout(sdata->dev,
						   wk->bss->cbss.bssid);
			break;
		case RX_MGMT_CFG80211_ASSOC_TO:
			cfg80211_send_assoc_timeout(sdata->dev,
						    wk->bss->cbss.bssid);
			break;
		default:
			WARN(1, "unexpected: %d", wk->tries);
		}

		list_del(&wk->list);
		kfree(wk);
	}

	ieee80211_recalc_idle(local);
}

static void ieee80211_sta_bcn_mon_timer(unsigned long data)
{
	struct ieee80211_sub_if_data *sdata =
		(struct ieee80211_sub_if_data *) data;
	struct ieee80211_local *local = sdata->local;

	if (local->quiescing)
		return;

	ieee80211_queue_work(&sdata->local->hw, &sdata->u.mgd.beacon_loss_work);
}

static void ieee80211_sta_conn_mon_timer(unsigned long data)
{
	struct ieee80211_sub_if_data *sdata =
		(struct ieee80211_sub_if_data *) data;
	struct ieee80211_if_managed *ifmgd = &sdata->u.mgd;
	struct ieee80211_local *local = sdata->local;

	if (local->quiescing)
		return;

	ieee80211_queue_work(&local->hw, &ifmgd->monitor_work);
}

static void ieee80211_sta_monitor_work(struct work_struct *work)
{
	struct ieee80211_sub_if_data *sdata =
		container_of(work, struct ieee80211_sub_if_data,
			     u.mgd.monitor_work);

	ieee80211_mgd_probe_ap(sdata, false);
}

static void ieee80211_restart_sta_timer(struct ieee80211_sub_if_data *sdata)
{
	if (sdata->vif.type == NL80211_IFTYPE_STATION) {
		sdata->u.mgd.flags &= ~(IEEE80211_STA_BEACON_POLL |
					IEEE80211_STA_CONNECTION_POLL);

		/* let's probe the connection once */
		ieee80211_queue_work(&sdata->local->hw,
			   &sdata->u.mgd.monitor_work);
		/* and do all the other regular work too */
		ieee80211_queue_work(&sdata->local->hw,
			   &sdata->u.mgd.work);
	}
}

#ifdef CONFIG_PM
void ieee80211_sta_quiesce(struct ieee80211_sub_if_data *sdata)
{
	struct ieee80211_if_managed *ifmgd = &sdata->u.mgd;

	/*
	 * we need to use atomic bitops for the running bits
	 * only because both timers might fire at the same
	 * time -- the code here is properly synchronised.
	 */

	cancel_work_sync(&ifmgd->work);
	cancel_work_sync(&ifmgd->beacon_loss_work);
	if (del_timer_sync(&ifmgd->timer))
		set_bit(TMR_RUNNING_TIMER, &ifmgd->timers_running);

	cancel_work_sync(&ifmgd->chswitch_work);
	if (del_timer_sync(&ifmgd->chswitch_timer))
		set_bit(TMR_RUNNING_CHANSW, &ifmgd->timers_running);

	cancel_work_sync(&ifmgd->monitor_work);
	/* these will just be re-established on connection */
	del_timer_sync(&ifmgd->conn_mon_timer);
	del_timer_sync(&ifmgd->bcn_mon_timer);
}

void ieee80211_sta_restart(struct ieee80211_sub_if_data *sdata)
{
	struct ieee80211_if_managed *ifmgd = &sdata->u.mgd;

	if (test_and_clear_bit(TMR_RUNNING_TIMER, &ifmgd->timers_running))
		add_timer(&ifmgd->timer);
	if (test_and_clear_bit(TMR_RUNNING_CHANSW, &ifmgd->timers_running))
		add_timer(&ifmgd->chswitch_timer);
}
#endif

/* interface setup */
void ieee80211_sta_setup_sdata(struct ieee80211_sub_if_data *sdata)
{
	struct ieee80211_if_managed *ifmgd;

	ifmgd = &sdata->u.mgd;
	INIT_WORK(&ifmgd->work, ieee80211_sta_work);
	INIT_WORK(&ifmgd->monitor_work, ieee80211_sta_monitor_work);
	INIT_WORK(&ifmgd->chswitch_work, ieee80211_chswitch_work);
	INIT_WORK(&ifmgd->beacon_loss_work, ieee80211_beacon_loss_work);
	setup_timer(&ifmgd->timer, ieee80211_sta_timer,
		    (unsigned long) sdata);
	setup_timer(&ifmgd->bcn_mon_timer, ieee80211_sta_bcn_mon_timer,
		    (unsigned long) sdata);
	setup_timer(&ifmgd->conn_mon_timer, ieee80211_sta_conn_mon_timer,
		    (unsigned long) sdata);
	setup_timer(&ifmgd->chswitch_timer, ieee80211_chswitch_timer,
		    (unsigned long) sdata);
	skb_queue_head_init(&ifmgd->skb_queue);

	INIT_LIST_HEAD(&ifmgd->work_list);

	ifmgd->capab = WLAN_CAPABILITY_ESS;
	ifmgd->flags = 0;
	if (sdata->local->hw.queues >= 4)
		ifmgd->flags |= IEEE80211_STA_WMM_ENABLED;

	mutex_init(&ifmgd->mtx);
<<<<<<< HEAD
}

/* scan finished notification */
void ieee80211_mlme_notify_scan_completed(struct ieee80211_local *local)
{
	struct ieee80211_sub_if_data *sdata = local->scan_sdata;

	/* Restart STA timers */
	rcu_read_lock();
	list_for_each_entry_rcu(sdata, &local->interfaces, list)
		ieee80211_restart_sta_timer(sdata);
	rcu_read_unlock();
}

int ieee80211_max_network_latency(struct notifier_block *nb,
				  unsigned long data, void *dummy)
{
	s32 latency_usec = (s32) data;
	struct ieee80211_local *local =
		container_of(nb, struct ieee80211_local,
			     network_latency_notifier);

	mutex_lock(&local->iflist_mtx);
	ieee80211_recalc_ps(local, latency_usec);
	mutex_unlock(&local->iflist_mtx);
=======
}

/* scan finished notification */
void ieee80211_mlme_notify_scan_completed(struct ieee80211_local *local)
{
	struct ieee80211_sub_if_data *sdata = local->scan_sdata;

	/* Restart STA timers */
	rcu_read_lock();
	list_for_each_entry_rcu(sdata, &local->interfaces, list)
		ieee80211_restart_sta_timer(sdata);
	rcu_read_unlock();
}

int ieee80211_max_network_latency(struct notifier_block *nb,
				  unsigned long data, void *dummy)
{
	s32 latency_usec = (s32) data;
	struct ieee80211_local *local =
		container_of(nb, struct ieee80211_local,
			     network_latency_notifier);

	mutex_lock(&local->iflist_mtx);
	ieee80211_recalc_ps(local, latency_usec);
	mutex_unlock(&local->iflist_mtx);

	return 0;
}

/* config hooks */
int ieee80211_mgd_auth(struct ieee80211_sub_if_data *sdata,
		       struct cfg80211_auth_request *req)
{
	struct ieee80211_if_managed *ifmgd = &sdata->u.mgd;
	const u8 *ssid;
	struct ieee80211_mgd_work *wk;
	u16 auth_alg;

	switch (req->auth_type) {
	case NL80211_AUTHTYPE_OPEN_SYSTEM:
		auth_alg = WLAN_AUTH_OPEN;
		break;
	case NL80211_AUTHTYPE_SHARED_KEY:
		auth_alg = WLAN_AUTH_SHARED_KEY;
		break;
	case NL80211_AUTHTYPE_FT:
		auth_alg = WLAN_AUTH_FT;
		break;
	case NL80211_AUTHTYPE_NETWORK_EAP:
		auth_alg = WLAN_AUTH_LEAP;
		break;
	default:
		return -EOPNOTSUPP;
	}

	wk = kzalloc(sizeof(*wk) + req->ie_len, GFP_KERNEL);
	if (!wk)
		return -ENOMEM;

	wk->bss = (void *)req->bss;

	if (req->ie && req->ie_len) {
		memcpy(wk->ie, req->ie, req->ie_len);
		wk->ie_len = req->ie_len;
	}

	if (req->key && req->key_len) {
		wk->key_len = req->key_len;
		wk->key_idx = req->key_idx;
		memcpy(wk->key, req->key, req->key_len);
	}

	ssid = ieee80211_bss_get_ie(req->bss, WLAN_EID_SSID);
	memcpy(wk->ssid, ssid + 2, ssid[1]);
	wk->ssid_len = ssid[1];

	wk->state = IEEE80211_MGD_STATE_PROBE;
	wk->auth_alg = auth_alg;
	wk->timeout = jiffies; /* run right away */
>>>>>>> ad1cd745

	/*
	 * XXX: if still associated need to tell AP that we're going
	 *	to sleep and then change channel etc.
	 */
	sdata->local->oper_channel = req->bss->channel;
	ieee80211_hw_config(sdata->local, 0);

	mutex_lock(&ifmgd->mtx);
	list_add(&wk->list, &sdata->u.mgd.work_list);
	mutex_unlock(&ifmgd->mtx);

	ieee80211_queue_work(&sdata->local->hw, &sdata->u.mgd.work);
	return 0;
}

<<<<<<< HEAD
/* config hooks */
int ieee80211_mgd_auth(struct ieee80211_sub_if_data *sdata,
		       struct cfg80211_auth_request *req)
{
	struct ieee80211_if_managed *ifmgd = &sdata->u.mgd;
	const u8 *ssid;
	struct ieee80211_mgd_work *wk;
	u16 auth_alg;

	switch (req->auth_type) {
	case NL80211_AUTHTYPE_OPEN_SYSTEM:
		auth_alg = WLAN_AUTH_OPEN;
		break;
	case NL80211_AUTHTYPE_SHARED_KEY:
		auth_alg = WLAN_AUTH_SHARED_KEY;
		break;
	case NL80211_AUTHTYPE_FT:
		auth_alg = WLAN_AUTH_FT;
		break;
	case NL80211_AUTHTYPE_NETWORK_EAP:
		auth_alg = WLAN_AUTH_LEAP;
		break;
	default:
		return -EOPNOTSUPP;
	}

	wk = kzalloc(sizeof(*wk) + req->ie_len, GFP_KERNEL);
	if (!wk)
		return -ENOMEM;

	wk->bss = (void *)req->bss;

	if (req->ie && req->ie_len) {
		memcpy(wk->ie, req->ie, req->ie_len);
		wk->ie_len = req->ie_len;
	}

	if (req->key && req->key_len) {
		wk->key_len = req->key_len;
		wk->key_idx = req->key_idx;
		memcpy(wk->key, req->key, req->key_len);
	}

	ssid = ieee80211_bss_get_ie(req->bss, WLAN_EID_SSID);
	memcpy(wk->ssid, ssid + 2, ssid[1]);
	wk->ssid_len = ssid[1];

	wk->state = IEEE80211_MGD_STATE_PROBE;
	wk->auth_alg = auth_alg;
	wk->timeout = jiffies; /* run right away */

	/*
	 * XXX: if still associated need to tell AP that we're going
	 *	to sleep and then change channel etc.
	 */
	sdata->local->oper_channel = req->bss->channel;
	ieee80211_hw_config(sdata->local, 0);

	mutex_lock(&ifmgd->mtx);
	list_add(&wk->list, &sdata->u.mgd.work_list);
	mutex_unlock(&ifmgd->mtx);

	ieee80211_queue_work(&sdata->local->hw, &sdata->u.mgd.work);
	return 0;
}

int ieee80211_mgd_assoc(struct ieee80211_sub_if_data *sdata,
			struct cfg80211_assoc_request *req)
{
	struct ieee80211_if_managed *ifmgd = &sdata->u.mgd;
	struct ieee80211_mgd_work *wk, *found = NULL;
	int i, err;

	mutex_lock(&ifmgd->mtx);

	list_for_each_entry(wk, &ifmgd->work_list, list) {
		if (&wk->bss->cbss == req->bss &&
		    wk->state == IEEE80211_MGD_STATE_IDLE) {
			found = wk;
			break;
		}
	}

	if (!found) {
		err = -ENOLINK;
		goto out;
	}

	list_del(&found->list);

	wk = krealloc(found, sizeof(*wk) + req->ie_len, GFP_KERNEL);
	if (!wk) {
		list_add(&found->list, &ifmgd->work_list);
		err = -ENOMEM;
		goto out;
	}

	list_add(&wk->list, &ifmgd->work_list);

	ifmgd->flags &= ~IEEE80211_STA_DISABLE_11N;

	for (i = 0; i < req->crypto.n_ciphers_pairwise; i++)
		if (req->crypto.ciphers_pairwise[i] == WLAN_CIPHER_SUITE_WEP40 ||
		    req->crypto.ciphers_pairwise[i] == WLAN_CIPHER_SUITE_TKIP ||
		    req->crypto.ciphers_pairwise[i] == WLAN_CIPHER_SUITE_WEP104)
			ifmgd->flags |= IEEE80211_STA_DISABLE_11N;

	sdata->local->oper_channel = req->bss->channel;
	ieee80211_hw_config(sdata->local, 0);

	if (req->ie && req->ie_len) {
		memcpy(wk->ie, req->ie, req->ie_len);
		wk->ie_len = req->ie_len;
	} else
		wk->ie_len = 0;

	if (req->prev_bssid)
		memcpy(wk->prev_bssid, req->prev_bssid, ETH_ALEN);

	wk->state = IEEE80211_MGD_STATE_ASSOC;
	wk->tries = 0;
	wk->timeout = jiffies; /* run right away */

	if (req->use_mfp) {
		ifmgd->mfp = IEEE80211_MFP_REQUIRED;
		ifmgd->flags |= IEEE80211_STA_MFP_ENABLED;
	} else {
		ifmgd->mfp = IEEE80211_MFP_DISABLED;
		ifmgd->flags &= ~IEEE80211_STA_MFP_ENABLED;
	}

	if (req->crypto.control_port)
		ifmgd->flags |= IEEE80211_STA_CONTROL_PORT;
	else
		ifmgd->flags &= ~IEEE80211_STA_CONTROL_PORT;

	ieee80211_queue_work(&sdata->local->hw, &sdata->u.mgd.work);

	err = 0;

 out:
	mutex_unlock(&ifmgd->mtx);
	return err;
}

int ieee80211_mgd_deauth(struct ieee80211_sub_if_data *sdata,
			 struct cfg80211_deauth_request *req,
			 void *cookie)
=======
int ieee80211_mgd_assoc(struct ieee80211_sub_if_data *sdata,
			struct cfg80211_assoc_request *req)
{
	struct ieee80211_if_managed *ifmgd = &sdata->u.mgd;
	struct ieee80211_mgd_work *wk, *found = NULL;
	int i, err;

	mutex_lock(&ifmgd->mtx);

	list_for_each_entry(wk, &ifmgd->work_list, list) {
		if (&wk->bss->cbss == req->bss &&
		    wk->state == IEEE80211_MGD_STATE_IDLE) {
			found = wk;
			break;
		}
	}

	if (!found) {
		err = -ENOLINK;
		goto out;
	}

	list_del(&found->list);

	wk = krealloc(found, sizeof(*wk) + req->ie_len, GFP_KERNEL);
	if (!wk) {
		list_add(&found->list, &ifmgd->work_list);
		err = -ENOMEM;
		goto out;
	}

	list_add(&wk->list, &ifmgd->work_list);

	ifmgd->flags &= ~IEEE80211_STA_DISABLE_11N;

	for (i = 0; i < req->crypto.n_ciphers_pairwise; i++)
		if (req->crypto.ciphers_pairwise[i] == WLAN_CIPHER_SUITE_WEP40 ||
		    req->crypto.ciphers_pairwise[i] == WLAN_CIPHER_SUITE_TKIP ||
		    req->crypto.ciphers_pairwise[i] == WLAN_CIPHER_SUITE_WEP104)
			ifmgd->flags |= IEEE80211_STA_DISABLE_11N;

	sdata->local->oper_channel = req->bss->channel;
	ieee80211_hw_config(sdata->local, 0);

	if (req->ie && req->ie_len) {
		memcpy(wk->ie, req->ie, req->ie_len);
		wk->ie_len = req->ie_len;
	} else
		wk->ie_len = 0;

	if (req->prev_bssid)
		memcpy(wk->prev_bssid, req->prev_bssid, ETH_ALEN);

	wk->state = IEEE80211_MGD_STATE_ASSOC;
	wk->tries = 0;
	wk->timeout = jiffies; /* run right away */

	if (req->use_mfp) {
		ifmgd->mfp = IEEE80211_MFP_REQUIRED;
		ifmgd->flags |= IEEE80211_STA_MFP_ENABLED;
	} else {
		ifmgd->mfp = IEEE80211_MFP_DISABLED;
		ifmgd->flags &= ~IEEE80211_STA_MFP_ENABLED;
	}

	if (req->crypto.control_port)
		ifmgd->flags |= IEEE80211_STA_CONTROL_PORT;
	else
		ifmgd->flags &= ~IEEE80211_STA_CONTROL_PORT;

	ieee80211_queue_work(&sdata->local->hw, &sdata->u.mgd.work);

	err = 0;

 out:
	mutex_unlock(&ifmgd->mtx);
	return err;
}

int ieee80211_mgd_deauth(struct ieee80211_sub_if_data *sdata,
			 struct cfg80211_deauth_request *req,
			 void *cookie)
{
	struct ieee80211_if_managed *ifmgd = &sdata->u.mgd;
	struct ieee80211_mgd_work *wk;
	const u8 *bssid = NULL;

	mutex_lock(&ifmgd->mtx);

	if (ifmgd->associated && &ifmgd->associated->cbss == req->bss) {
		bssid = req->bss->bssid;
		ieee80211_set_disassoc(sdata, true);
	} else list_for_each_entry(wk, &ifmgd->work_list, list) {
		if (&wk->bss->cbss == req->bss) {
			bssid = req->bss->bssid;
			list_del(&wk->list);
			kfree(wk);
			break;
		}
	}

	/*
	 * cfg80211 should catch this ... but it's racy since
	 * we can receive a deauth frame, process it, hand it
	 * to cfg80211 while that's in a locked section already
	 * trying to tell us that the user wants to disconnect.
	 */
	if (!bssid) {
		mutex_unlock(&ifmgd->mtx);
		return -ENOLINK;
	}

	mutex_unlock(&ifmgd->mtx);

	printk(KERN_DEBUG "%s: deauthenticating from %pM by local choice (reason=%d)\n",
	       sdata->dev->name, bssid, req->reason_code);

	ieee80211_send_deauth_disassoc(sdata, bssid,
			IEEE80211_STYPE_DEAUTH, req->reason_code,
			cookie);

	return 0;
}

int ieee80211_mgd_disassoc(struct ieee80211_sub_if_data *sdata,
			   struct cfg80211_disassoc_request *req,
			   void *cookie)
>>>>>>> ad1cd745
{
	struct ieee80211_if_managed *ifmgd = &sdata->u.mgd;
	struct ieee80211_mgd_work *wk;
	const u8 *bssid = NULL;

<<<<<<< HEAD
	printk(KERN_DEBUG "%s: deauthenticating by local choice (reason=%d)\n",
	       sdata->dev->name, req->reason_code);

	mutex_lock(&ifmgd->mtx);

	if (ifmgd->associated && &ifmgd->associated->cbss == req->bss) {
		bssid = req->bss->bssid;
		ieee80211_set_disassoc(sdata, true);
	} else list_for_each_entry(wk, &ifmgd->work_list, list) {
		if (&wk->bss->cbss == req->bss) {
			bssid = req->bss->bssid;
			list_del(&wk->list);
			kfree(wk);
			break;
		}
	}

	/*
	 * cfg80211 should catch this ... but it's racy since
	 * we can receive a deauth frame, process it, hand it
	 * to cfg80211 while that's in a locked section already
	 * trying to tell us that the user wants to disconnect.
	 */
	if (!bssid) {
		mutex_unlock(&ifmgd->mtx);
		return -ENOLINK;
	}

	mutex_unlock(&ifmgd->mtx);

	ieee80211_send_deauth_disassoc(sdata, bssid,
			IEEE80211_STYPE_DEAUTH, req->reason_code,
			cookie);

	return 0;
}

int ieee80211_mgd_disassoc(struct ieee80211_sub_if_data *sdata,
			   struct cfg80211_disassoc_request *req,
			   void *cookie)
{
	struct ieee80211_if_managed *ifmgd = &sdata->u.mgd;

	printk(KERN_DEBUG "%s: disassociating by local choice (reason=%d)\n",
	       sdata->dev->name, req->reason_code);

	mutex_lock(&ifmgd->mtx);

	/*
	 * cfg80211 should catch this ... but it's racy since
	 * we can receive a disassoc frame, process it, hand it
	 * to cfg80211 while that's in a locked section already
	 * trying to tell us that the user wants to disconnect.
	 */
	if (&ifmgd->associated->cbss != req->bss) {
		mutex_unlock(&ifmgd->mtx);
		return -ENOLINK;
	}

	ieee80211_set_disassoc(sdata, false);

=======
	mutex_lock(&ifmgd->mtx);

	/*
	 * cfg80211 should catch this ... but it's racy since
	 * we can receive a disassoc frame, process it, hand it
	 * to cfg80211 while that's in a locked section already
	 * trying to tell us that the user wants to disconnect.
	 */
	if (&ifmgd->associated->cbss != req->bss) {
		mutex_unlock(&ifmgd->mtx);
		return -ENOLINK;
	}

	printk(KERN_DEBUG "%s: disassociating from %pM by local choice (reason=%d)\n",
	       sdata->dev->name, req->bss->bssid, req->reason_code);

	ieee80211_set_disassoc(sdata, false);

>>>>>>> ad1cd745
	mutex_unlock(&ifmgd->mtx);

	ieee80211_send_deauth_disassoc(sdata, req->bss->bssid,
			IEEE80211_STYPE_DISASSOC, req->reason_code,
			cookie);
	return 0;
}<|MERGE_RESOLUTION|>--- conflicted
+++ resolved
@@ -1388,13 +1388,8 @@
 
 	reason_code = le16_to_cpu(mgmt->u.disassoc.reason_code);
 
-<<<<<<< HEAD
-	printk(KERN_DEBUG "%s: disassociated (Reason: %u)\n",
-			sdata->dev->name, reason_code);
-=======
 	printk(KERN_DEBUG "%s: disassociated from %pM (Reason: %u)\n",
 			sdata->dev->name, mgmt->sa, reason_code);
->>>>>>> ad1cd745
 
 	ieee80211_set_disassoc(sdata, false);
 	return RX_MGMT_CFG80211_DISASSOC;
@@ -1680,11 +1675,7 @@
 
 	/* direct probe may be part of the association flow */
 	if (wk && wk->state == IEEE80211_MGD_STATE_PROBE) {
-<<<<<<< HEAD
-		printk(KERN_DEBUG "%s direct probe responded\n",
-=======
 		printk(KERN_DEBUG "%s: direct probe responded\n",
->>>>>>> ad1cd745
 		       sdata->dev->name);
 		wk->tries = 0;
 		wk->state = IEEE80211_MGD_STATE_AUTH;
@@ -1763,7 +1754,6 @@
 	 * disassoc frame and a beacon...
 	 */
 	if (!ifmgd->associated)
-<<<<<<< HEAD
 		return;
 
 	bssid = ifmgd->associated->cbss.bssid;
@@ -1775,19 +1765,6 @@
 	if (memcmp(bssid, mgmt->bssid, ETH_ALEN) != 0)
 		return;
 
-=======
-		return;
-
-	bssid = ifmgd->associated->cbss.bssid;
-
-	/*
-	 * And in theory even frames from a different AP we were just
-	 * associated to a split-second ago!
-	 */
-	if (memcmp(bssid, mgmt->bssid, ETH_ALEN) != 0)
-		return;
-
->>>>>>> ad1cd745
 	if (ifmgd->flags & IEEE80211_STA_BEACON_POLL) {
 #ifdef CONFIG_MAC80211_VERBOSE_DEBUG
 		if (net_ratelimit()) {
@@ -2081,7 +2058,6 @@
 
 	if (!netif_running(sdata->dev))
 		return;
-<<<<<<< HEAD
 
 	if (local->scanning)
 		return;
@@ -2115,41 +2091,6 @@
 		if (time_is_after_jiffies(ifmgd->probe_timeout))
 			run_again(ifmgd, ifmgd->probe_timeout);
 
-=======
-
-	if (local->scanning)
-		return;
-
-	if (WARN_ON(sdata->vif.type != NL80211_IFTYPE_STATION))
-		return;
-
-	/*
-	 * ieee80211_queue_work() should have picked up most cases,
-	 * here we'll pick the the rest.
-	 */
-	if (WARN(local->suspended, "STA MLME work scheduled while "
-		 "going to suspend\n"))
-		return;
-
-	ifmgd = &sdata->u.mgd;
-
-	/* first process frames to avoid timing out while a frame is pending */
-	while ((skb = skb_dequeue(&ifmgd->skb_queue)))
-		ieee80211_sta_rx_queued_mgmt(sdata, skb);
-
-	/* then process the rest of the work */
-	mutex_lock(&ifmgd->mtx);
-
-	if (ifmgd->flags & (IEEE80211_STA_BEACON_POLL |
-			    IEEE80211_STA_CONNECTION_POLL) &&
-	    ifmgd->associated) {
-		u8 bssid[ETH_ALEN];
-
-		memcpy(bssid, ifmgd->associated->cbss.bssid, ETH_ALEN);
-		if (time_is_after_jiffies(ifmgd->probe_timeout))
-			run_again(ifmgd, ifmgd->probe_timeout);
-
->>>>>>> ad1cd745
 		else if (ifmgd->probe_send_count < IEEE80211_MAX_PROBE_TRIES) {
 #ifdef CONFIG_MAC80211_VERBOSE_DEBUG
 			printk(KERN_DEBUG "No probe response from AP %pM"
@@ -2379,33 +2320,6 @@
 		ifmgd->flags |= IEEE80211_STA_WMM_ENABLED;
 
 	mutex_init(&ifmgd->mtx);
-<<<<<<< HEAD
-}
-
-/* scan finished notification */
-void ieee80211_mlme_notify_scan_completed(struct ieee80211_local *local)
-{
-	struct ieee80211_sub_if_data *sdata = local->scan_sdata;
-
-	/* Restart STA timers */
-	rcu_read_lock();
-	list_for_each_entry_rcu(sdata, &local->interfaces, list)
-		ieee80211_restart_sta_timer(sdata);
-	rcu_read_unlock();
-}
-
-int ieee80211_max_network_latency(struct notifier_block *nb,
-				  unsigned long data, void *dummy)
-{
-	s32 latency_usec = (s32) data;
-	struct ieee80211_local *local =
-		container_of(nb, struct ieee80211_local,
-			     network_latency_notifier);
-
-	mutex_lock(&local->iflist_mtx);
-	ieee80211_recalc_ps(local, latency_usec);
-	mutex_unlock(&local->iflist_mtx);
-=======
 }
 
 /* scan finished notification */
@@ -2485,7 +2399,6 @@
 	wk->state = IEEE80211_MGD_STATE_PROBE;
 	wk->auth_alg = auth_alg;
 	wk->timeout = jiffies; /* run right away */
->>>>>>> ad1cd745
 
 	/*
 	 * XXX: if still associated need to tell AP that we're going
@@ -2502,156 +2415,6 @@
 	return 0;
 }
 
-<<<<<<< HEAD
-/* config hooks */
-int ieee80211_mgd_auth(struct ieee80211_sub_if_data *sdata,
-		       struct cfg80211_auth_request *req)
-{
-	struct ieee80211_if_managed *ifmgd = &sdata->u.mgd;
-	const u8 *ssid;
-	struct ieee80211_mgd_work *wk;
-	u16 auth_alg;
-
-	switch (req->auth_type) {
-	case NL80211_AUTHTYPE_OPEN_SYSTEM:
-		auth_alg = WLAN_AUTH_OPEN;
-		break;
-	case NL80211_AUTHTYPE_SHARED_KEY:
-		auth_alg = WLAN_AUTH_SHARED_KEY;
-		break;
-	case NL80211_AUTHTYPE_FT:
-		auth_alg = WLAN_AUTH_FT;
-		break;
-	case NL80211_AUTHTYPE_NETWORK_EAP:
-		auth_alg = WLAN_AUTH_LEAP;
-		break;
-	default:
-		return -EOPNOTSUPP;
-	}
-
-	wk = kzalloc(sizeof(*wk) + req->ie_len, GFP_KERNEL);
-	if (!wk)
-		return -ENOMEM;
-
-	wk->bss = (void *)req->bss;
-
-	if (req->ie && req->ie_len) {
-		memcpy(wk->ie, req->ie, req->ie_len);
-		wk->ie_len = req->ie_len;
-	}
-
-	if (req->key && req->key_len) {
-		wk->key_len = req->key_len;
-		wk->key_idx = req->key_idx;
-		memcpy(wk->key, req->key, req->key_len);
-	}
-
-	ssid = ieee80211_bss_get_ie(req->bss, WLAN_EID_SSID);
-	memcpy(wk->ssid, ssid + 2, ssid[1]);
-	wk->ssid_len = ssid[1];
-
-	wk->state = IEEE80211_MGD_STATE_PROBE;
-	wk->auth_alg = auth_alg;
-	wk->timeout = jiffies; /* run right away */
-
-	/*
-	 * XXX: if still associated need to tell AP that we're going
-	 *	to sleep and then change channel etc.
-	 */
-	sdata->local->oper_channel = req->bss->channel;
-	ieee80211_hw_config(sdata->local, 0);
-
-	mutex_lock(&ifmgd->mtx);
-	list_add(&wk->list, &sdata->u.mgd.work_list);
-	mutex_unlock(&ifmgd->mtx);
-
-	ieee80211_queue_work(&sdata->local->hw, &sdata->u.mgd.work);
-	return 0;
-}
-
-int ieee80211_mgd_assoc(struct ieee80211_sub_if_data *sdata,
-			struct cfg80211_assoc_request *req)
-{
-	struct ieee80211_if_managed *ifmgd = &sdata->u.mgd;
-	struct ieee80211_mgd_work *wk, *found = NULL;
-	int i, err;
-
-	mutex_lock(&ifmgd->mtx);
-
-	list_for_each_entry(wk, &ifmgd->work_list, list) {
-		if (&wk->bss->cbss == req->bss &&
-		    wk->state == IEEE80211_MGD_STATE_IDLE) {
-			found = wk;
-			break;
-		}
-	}
-
-	if (!found) {
-		err = -ENOLINK;
-		goto out;
-	}
-
-	list_del(&found->list);
-
-	wk = krealloc(found, sizeof(*wk) + req->ie_len, GFP_KERNEL);
-	if (!wk) {
-		list_add(&found->list, &ifmgd->work_list);
-		err = -ENOMEM;
-		goto out;
-	}
-
-	list_add(&wk->list, &ifmgd->work_list);
-
-	ifmgd->flags &= ~IEEE80211_STA_DISABLE_11N;
-
-	for (i = 0; i < req->crypto.n_ciphers_pairwise; i++)
-		if (req->crypto.ciphers_pairwise[i] == WLAN_CIPHER_SUITE_WEP40 ||
-		    req->crypto.ciphers_pairwise[i] == WLAN_CIPHER_SUITE_TKIP ||
-		    req->crypto.ciphers_pairwise[i] == WLAN_CIPHER_SUITE_WEP104)
-			ifmgd->flags |= IEEE80211_STA_DISABLE_11N;
-
-	sdata->local->oper_channel = req->bss->channel;
-	ieee80211_hw_config(sdata->local, 0);
-
-	if (req->ie && req->ie_len) {
-		memcpy(wk->ie, req->ie, req->ie_len);
-		wk->ie_len = req->ie_len;
-	} else
-		wk->ie_len = 0;
-
-	if (req->prev_bssid)
-		memcpy(wk->prev_bssid, req->prev_bssid, ETH_ALEN);
-
-	wk->state = IEEE80211_MGD_STATE_ASSOC;
-	wk->tries = 0;
-	wk->timeout = jiffies; /* run right away */
-
-	if (req->use_mfp) {
-		ifmgd->mfp = IEEE80211_MFP_REQUIRED;
-		ifmgd->flags |= IEEE80211_STA_MFP_ENABLED;
-	} else {
-		ifmgd->mfp = IEEE80211_MFP_DISABLED;
-		ifmgd->flags &= ~IEEE80211_STA_MFP_ENABLED;
-	}
-
-	if (req->crypto.control_port)
-		ifmgd->flags |= IEEE80211_STA_CONTROL_PORT;
-	else
-		ifmgd->flags &= ~IEEE80211_STA_CONTROL_PORT;
-
-	ieee80211_queue_work(&sdata->local->hw, &sdata->u.mgd.work);
-
-	err = 0;
-
- out:
-	mutex_unlock(&ifmgd->mtx);
-	return err;
-}
-
-int ieee80211_mgd_deauth(struct ieee80211_sub_if_data *sdata,
-			 struct cfg80211_deauth_request *req,
-			 void *cookie)
-=======
 int ieee80211_mgd_assoc(struct ieee80211_sub_if_data *sdata,
 			struct cfg80211_assoc_request *req)
 {
@@ -2779,58 +2542,8 @@
 int ieee80211_mgd_disassoc(struct ieee80211_sub_if_data *sdata,
 			   struct cfg80211_disassoc_request *req,
 			   void *cookie)
->>>>>>> ad1cd745
 {
 	struct ieee80211_if_managed *ifmgd = &sdata->u.mgd;
-	struct ieee80211_mgd_work *wk;
-	const u8 *bssid = NULL;
-
-<<<<<<< HEAD
-	printk(KERN_DEBUG "%s: deauthenticating by local choice (reason=%d)\n",
-	       sdata->dev->name, req->reason_code);
-
-	mutex_lock(&ifmgd->mtx);
-
-	if (ifmgd->associated && &ifmgd->associated->cbss == req->bss) {
-		bssid = req->bss->bssid;
-		ieee80211_set_disassoc(sdata, true);
-	} else list_for_each_entry(wk, &ifmgd->work_list, list) {
-		if (&wk->bss->cbss == req->bss) {
-			bssid = req->bss->bssid;
-			list_del(&wk->list);
-			kfree(wk);
-			break;
-		}
-	}
-
-	/*
-	 * cfg80211 should catch this ... but it's racy since
-	 * we can receive a deauth frame, process it, hand it
-	 * to cfg80211 while that's in a locked section already
-	 * trying to tell us that the user wants to disconnect.
-	 */
-	if (!bssid) {
-		mutex_unlock(&ifmgd->mtx);
-		return -ENOLINK;
-	}
-
-	mutex_unlock(&ifmgd->mtx);
-
-	ieee80211_send_deauth_disassoc(sdata, bssid,
-			IEEE80211_STYPE_DEAUTH, req->reason_code,
-			cookie);
-
-	return 0;
-}
-
-int ieee80211_mgd_disassoc(struct ieee80211_sub_if_data *sdata,
-			   struct cfg80211_disassoc_request *req,
-			   void *cookie)
-{
-	struct ieee80211_if_managed *ifmgd = &sdata->u.mgd;
-
-	printk(KERN_DEBUG "%s: disassociating by local choice (reason=%d)\n",
-	       sdata->dev->name, req->reason_code);
 
 	mutex_lock(&ifmgd->mtx);
 
@@ -2845,28 +2558,11 @@
 		return -ENOLINK;
 	}
 
-	ieee80211_set_disassoc(sdata, false);
-
-=======
-	mutex_lock(&ifmgd->mtx);
-
-	/*
-	 * cfg80211 should catch this ... but it's racy since
-	 * we can receive a disassoc frame, process it, hand it
-	 * to cfg80211 while that's in a locked section already
-	 * trying to tell us that the user wants to disconnect.
-	 */
-	if (&ifmgd->associated->cbss != req->bss) {
-		mutex_unlock(&ifmgd->mtx);
-		return -ENOLINK;
-	}
-
 	printk(KERN_DEBUG "%s: disassociating from %pM by local choice (reason=%d)\n",
 	       sdata->dev->name, req->bss->bssid, req->reason_code);
 
 	ieee80211_set_disassoc(sdata, false);
 
->>>>>>> ad1cd745
 	mutex_unlock(&ifmgd->mtx);
 
 	ieee80211_send_deauth_disassoc(sdata, req->bss->bssid,
